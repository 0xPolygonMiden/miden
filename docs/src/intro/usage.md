--- conflicted
+++ resolved
@@ -1,9 +1,6 @@
 # Usage
-<<<<<<< HEAD
-Before you can use Miden VM, you'll need to make sure you have Rust [installed](https://www.rust-lang.org/tools/install). Miden VM v0.8 requires Rust version **1.73** or later.
-=======
 Before you can use Miden VM, you'll need to make sure you have Rust [installed](https://www.rust-lang.org/tools/install). Miden VM v0.8 requires Rust version **1.75** or later.
->>>>>>> 3a957f7c
+
 
 Miden VM consists of several crates, each of which exposes a small set of functionality. The most notable of these crates are:
 * [miden-processor](https://crates.io/crates/miden-processor), which can be used to execute Miden VM programs.
