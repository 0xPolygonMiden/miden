--- conflicted
+++ resolved
@@ -55,14 +55,10 @@
 | u32rotl <br> - *(18 cycles)* <br> u32rotl.*b* <br> - *(3 cycles)* | [b, a, ...]    | [c, ...]      | Computes $c$ by rotating a 32-bit representation of $a$ to the left by $b$ bits. <br> Undefined if $a \ge 2^{32}$ or $b > 31$  |
 | u32rotr <br> - *(22 cycles)* <br> u32rotr.*b* <br> - *(3 cycles)* | [b, a, ...]    | [c, ...]      | Computes $c$ by rotating a 32-bit representation of $a$ to the right by $b$ bits. <br> Undefined if $a \ge 2^{32}$ or $b > 31$ |
 | u32popcnt <br> - *(33 cycles)*                                              | [a, ...]       | [b, ...]      | Computes $b$ by counting the number of set bits in $a$ (hamming weight of $a$). <br> Undefined if $a \ge 2^{32}$               |
-<<<<<<< HEAD
-=======
 | u32clz <br> - *(37 cycles)*                                                     | [a, ...]    | [b, ...]      | Computes $b$ as a number of leading zeros of $a$. <br> Undefined if $a \ge 2^{32}$               |
 | u32ctz <br> - *(34 cycles)*                                                     | [a, ...]    | [b, ...]      | Computes $b$ as a number of trailing zeros of $a$. <br> Undefined if $a \ge 2^{32}$               |
 | u32clo <br> - *(36 cycles)*                                                     | [a, ...]    | [b, ...]      | Computes $b$ as a number of leading ones of $a$. <br> Undefined if $a \ge 2^{32}$               |
 | u32cto <br> - *(33 cycles)*                                                     | [a, ...]    | [b, ...]      | Computes $b$ as a number of trailing ones of $a$. <br> Undefined if $a \ge 2^{32}$               |
-
->>>>>>> 3a957f7c
 
 ### Comparison operations
 
