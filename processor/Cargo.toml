[package]
name = "miden-processor"
version = "0.9.2"
description = "Miden VM processor"
authors = ["miden contributors"]
readme = "README.md"
license = "MIT"
repository = "https://github.com/0xPolygonMiden/miden-vm"
documentation = "https://docs.rs/miden-processor/0.9.2"
categories = ["emulators", "no-std"]
keywords = ["miden", "virtual-machine"]
edition = "2021"
rust-version = "1.75"

[lib]
bench = false
doctest = false

[features]
concurrent = ["std", "winter-prover/concurrent"]
default = ["std"]
internals = ["miden-air/internals"]
std = ["vm-core/std", "winter-prover/std"]

[dependencies]
<<<<<<< HEAD
tracing = { version = "0.1", default-features = false, features = [
    "attributes",
] }
vm-core = { package = "miden-core", path = "../core", version = "0.8", default-features = false }
miden-air = { package = "miden-air", path = "../air", version = "0.8", default-features = false }
winter-prover = { package = "winter-prover", version = "0.9", default-features = false }

[dev-dependencies]
logtest = { version = "2.0", default-features = false }
assembly = { package = "miden-assembly", path = "../assembly", version = "0.8", default-features = false }
=======
tracing = { version = "0.1", default-features = false, features = ["attributes"] }
vm-core = { package = "miden-core", path = "../core", version = "0.9", default-features = false }
miden-air = { package = "miden-air", path = "../air", version = "0.9", default-features = false }
winter-prover = { package = "winter-prover", version = "0.8", default-features = false }

[dev-dependencies]
logtest = { version = "2.0", default-features = false }
miden-assembly = { package = "miden-assembly", path = "../assembly", version = "0.9", default-features = false }
>>>>>>> 1698d130
test-utils = { package = "miden-test-utils", path = "../test-utils" }
winter-fri = { package = "winter-fri", version = "0.9" }
winter-utils = { package = "winter-utils", version = "0.9" }<|MERGE_RESOLUTION|>--- conflicted
+++ resolved
@@ -23,27 +23,16 @@
 std = ["vm-core/std", "winter-prover/std"]
 
 [dependencies]
-<<<<<<< HEAD
 tracing = { version = "0.1", default-features = false, features = [
     "attributes",
 ] }
-vm-core = { package = "miden-core", path = "../core", version = "0.8", default-features = false }
-miden-air = { package = "miden-air", path = "../air", version = "0.8", default-features = false }
+vm-core = { package = "miden-core", path = "../core", version = "0.9", default-features = false }
+miden-air = { package = "miden-air", path = "../air", version = "0.9", default-features = false }
 winter-prover = { package = "winter-prover", version = "0.9", default-features = false }
 
 [dev-dependencies]
 logtest = { version = "2.0", default-features = false }
-assembly = { package = "miden-assembly", path = "../assembly", version = "0.8", default-features = false }
-=======
-tracing = { version = "0.1", default-features = false, features = ["attributes"] }
-vm-core = { package = "miden-core", path = "../core", version = "0.9", default-features = false }
-miden-air = { package = "miden-air", path = "../air", version = "0.9", default-features = false }
-winter-prover = { package = "winter-prover", version = "0.8", default-features = false }
-
-[dev-dependencies]
-logtest = { version = "2.0", default-features = false }
-miden-assembly = { package = "miden-assembly", path = "../assembly", version = "0.9", default-features = false }
->>>>>>> 1698d130
+assembly = { package = "miden-assembly", path = "../assembly", version = "0.9", default-features = false }
 test-utils = { package = "miden-test-utils", path = "../test-utils" }
 winter-fri = { package = "winter-fri", version = "0.9" }
 winter-utils = { package = "winter-utils", version = "0.9" }