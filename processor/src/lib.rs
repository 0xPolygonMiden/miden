--- conflicted
+++ resolved
@@ -1,20 +1,11 @@
 #![no_std]
-<<<<<<< HEAD
-=======
+
+#[macro_use]
+extern crate alloc;
 
 #[cfg(feature = "std")]
 extern crate std;
->>>>>>> 1698d130
-
-#[macro_use]
-extern crate alloc;
-
-<<<<<<< HEAD
-#[cfg(feature = "std")]
-extern crate std;
-
-=======
->>>>>>> 1698d130
+
 use alloc::vec::Vec;
 use core::cell::RefCell;
 
