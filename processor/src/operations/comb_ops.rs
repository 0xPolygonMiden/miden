--- conflicted
+++ resolved
@@ -171,14 +171,9 @@
 
 #[cfg(test)]
 mod tests {
-<<<<<<< HEAD
     use alloc::{borrow::ToOwned, vec::Vec};
 
-=======
     use crate::{ContextId, Process, QuadFelt};
-    use alloc::borrow::ToOwned;
-    use alloc::vec::Vec;
->>>>>>> 1698d130
     use test_utils::{build_test, rand::rand_array};
     use vm_core::{Felt, FieldElement, Operation, StackInputs, ONE, ZERO};
 
