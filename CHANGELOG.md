# Changelog

## 0.11.0 (TBD)

#### Changes

- [BREAKING] Wrapped `MastForest`s in `Program` and `Library` structs in `Arc` (#1465).
- `MastForestBuilder`: use `MastNodeId` instead of MAST root to uniquely identify procedures (#1473)
- Added `miden_core::utils::sync::racy_lock` module (#1463).
- Updated `miden_core::utils` to re-export `std::sync::LazyLock` and `racy_lock::RacyLock as LazyLock` for std and no_std environments, respectively (#1463).
- Made the undocumented behavior of the VM with regard to undefined behavior of u32 operations, stricter (#1480)
<<<<<<< HEAD
- Debug instructions can be enabled in the cli `run` command using `--debug` flag (#1502)
- [BREAKING] ExecutionOptions::new constructor requires a boolean to explicitly set debug mode (#1502)
- [BREAKING] The `run` and the `prove` commands in the cli will accept `--trace` flag instead of `--tracing` (#1502)
=======
- Introduced the `Emit` instruction (#1496)
>>>>>>> 8e9fe062

#### Fixes

- Fixed an issue with formatting of blocks in Miden Assembly syntax
- Fixed the construction of the block hash table (#1506)

#### Fixes

- Decorators are now allowed in empty basic blocks (#1466)


## 0.10.6 (2024-09-12) - `miden-processor` crate only.

#### Enhancements

- Added `PartialEq`, `Eq`, `Serialize` and `Deserialize` to `AdviceMap` and `AdviceInputs` structs (#1494).

## 0.10.5 (2024-08-21)

#### Enhancements

- Updated `MastForest::read_from` to deserialize without computing node hashes unnecessarily (#1453).
- Assembler: Merge contiguous basic blocks (#1454).
- Assembler: Add a threshold number of operations after which we stop merging more in the same block (#1461).

#### Changes

- Added `new_unsafe()` constructors to MAST node types which do not compute node hashes (#1453).
- Consolidated `BasicBlockNode` constructors and converted assert flow to `MastForestError::EmptyBasicBlock` (#1453).

#### Fixes

- Fixed an issue with registering non-local procedures in `MemMastForestStore` (#1462).
- Added a check for circular external node lookups in the processor (#1464).

## 0.10.4 (2024-08-15) - `miden-processor` crate only

#### Enhancements

- Added support for executing `Dyn` nodes from external MAST forests (#1455).

## 0.10.3 (2024-08-12)

#### Enhancements

- Added `with-debug-info` feature to `miden-stdlib` (#1445).
- Added `Assembler::add_modules_from_dir()` method (#1445).
- [BREAKING] Implemented building of multi-module kernels (#1445).

#### Changes

- [BREAKING] Replaced `SourceManager` parameter with `Assembler` in `Library::from_dir` (#1445).
- [BREAKING] Moved `Library` and `KernelLibrary` exports to the root of the `miden-assembly` crate. (#1445).

## 0.10.2 (2024-08-10)

#### Enhancements

- Removed linear search of trace rows from `BlockHashTableRow::table_init()` (#1439).
- Exposed some pretty printing internals for `MastNode` (#1441).
- Made `KernelLibrary` impl `Clone` and `AsRef<Library>` (#1441).
- Added serialization to the `Program` struct (#1442).

#### Changes

- [BREAKING] Removed serialization of AST structs (#1442).

## 0.10.0 (2024-08-06)

#### Features

- Added source location tracking to assembled MAST (#1419).
- Added error codes support for the `mtree_verify` instruction (#1328).
- Added support for immediate values for `lt`, `lte`, `gt`, `gte` comparison instructions (#1346).
- Added support for immediate values for `u32lt`, `u32lte`, `u32gt`, `u32gte`, `u32min` and `u32max` comparison instructions (#1358).
- Added support for the `nop` instruction, which corresponds to the VM opcode of the same name, and has the same semantics.
- Added support for the `if.false` instruction, which can be used in the same manner as `if.true`
- Added support for immediate values for `u32and`, `u32or`, `u32xor` and `u32not` bitwise instructions (#1362).
- [BREAKING] Assembler: add the ability to compile MAST libraries, and to assemble a program using compiled libraries (#1401)

#### Enhancements

- Changed MAST to a table-based representation (#1349).
- Introduced `MastForestStore` (#1359).
- Adjusted prover's metal acceleration code to work with 0.9 versions of the crates (#1357).
- Relaxed the parser to allow one branch of an `if.(true|false)` to be empty.
- Optimized `std::sys::truncate_stuck` procedure (#1384).
- Updated CI and Makefile to standardize it across Miden repositories (#1342).
- Add serialization/deserialization for `MastForest` (#1370).
- Updated CI to support `CHANGELOG.md` modification checking and `no changelog` label (#1406).
- Introduced `MastForestError` to enforce `MastForest` node count invariant (#1394).
- Added functions to `MastForestBuilder` to allow ensuring of nodes with fewer LOC (#1404).
- [BREAKING] Made `Assembler` single-use (#1409).
- Removed `ProcedureCache` from the assembler (#1411).
- Added functions to `MastForest` and `MastForestBuilder` to add and ensure nodes with fewer LOC (#1404, #1412).
- Added `Assembler::assemble_library()` and `Assembler::assemble_kernel()`  (#1413, #1418).
- Added `miden_core::prettier::pretty_print_csv` helper, for formatting of iterators over `PrettyPrint` values as comma-separated items.
- Added source code management primitives in `miden-core` (#1419).
- Added `make test-fast` and `make test-skip-proptests` Makefile targets for faster testing during local development.
- Added `ProgramFile::read_with` constructor that takes a `SourceManager` impl to use for source management.
- Added `RowIndex(u32)` (#1408).

#### Changed

- When using `if.(true|false) .. end`, the parser used to emit an empty block for the branch that was elided. The parser now emits a block containing a single `nop` instruction instead.
- [BREAKING] `internals` configuration feature was renamed to `testing` (#1399).
- The `AssemblyOp` decorator now contains an optional `Location` (#1419)
- The `Assembler` now requires passing in a `Arc<dyn SourceManager>`, for use in rendering diagnostics.
- The `Module::parse_file` and `Module::parse_str` functions have been removed in favor of calling `Module::parser` and then using the `ModuleParser` methods.
- The `Compile` trait now requires passing a `SourceManager` reference along with the item to be compiled.
- Update minimum supported Rust version to 1.80 (#1425).

## 0.9.2 (2024-05-22) - `stdlib` crate only

- Skip writing MASM documentation to file when building on docs.rs (#1341).

## 0.9.2 (2024-05-09) - `assembly` crate only

- Remove usage of `group_vector_elements()` from `combine_blocks()` (#1331).

## 0.9.2 (2024-04-25) - `air` and `processor` crates only

- Allowed enabling debug mode via `ExecutionOptions` (#1316).

## 0.9.1 (2024-04-04)

- Added additional trait implementations to error types (#1306).

## 0.9.0 (2024-04-03)

#### Packaging

- [BREAKING] The package `miden-vm` crate was renamed from `miden` to `miden-vm`. Now the package and crate names match (#1271).

#### Stdlib

- Added `init_no_padding` procedure to `std::crypto::hashes::native` (#1313).

#### VM Internals

- Removed unused `find_lone_leaf()` function from the Advice Provider (#1262).
- [BREAKING] Changed fields type of the `StackOutputs` struct from `Vec<u64>` to `Vec<Felt>` (#1268).
- [BREAKING] Migrated to `miden-crypto` v0.9.0 (#1287).

## 0.8.0 (02-26-2024)

#### Assembly

- Expanded capabilities of the `debug` decorator. Added `debug.mem` and `debug.local` variations (#1103).
- Introduced the `emit.<event_id>` assembly instruction (#1119).
- Introduced the `procref.<proc_name>` assembly instruction (#1113).
- Added the ability to use constants as counters in `repeat` loops (#1124).
- [BREAKING] Removed all `checked` versions of the u32 instructions. Renamed all `unchecked` versions (#1115).
- Introduced the `u32clz`, `u32ctz`, `u32clo`, `u32cto` and `ilog2` assembly instructions (#1176).
- Added support for hexadecimal values in constants (#1199).
- Added the `RCombBase` instruction (#1216).

#### Stdlib

- Introduced `std::utils` module with `is_empty_word` procedure. Refactored `std::collections::smt`
  and `std::collections::smt64` to use the procedure (#1107).
- [BREAKING] Removed `checked` versions of the instructions in the `std::math::u64` module (#1142).
- Introduced `clz`, `ctz`, `clo` and `cto` instructions in the `std::math::u64` module (#1179).
- [BREAKING] Refactored `std::collections::smt` to use `SimpleSmt`-based implementation (#1215).
- [BREAKING] Removed `std::collections::smt64` (#1249)

#### VM Internals

- Introduced the `Event` decorator and an associated `on_event` handler on the `Host` trait (#1119).
- Added methods `StackOutputs::get_stack_item()` and `StackOutputs::get_stack_word()` (#1155).
- Added [Tracing](https://crates.io/crates/tracing) logger to the VM (#1139).
- Refactored auxiliary trace construction (#1140).
- [BREAKING] Optimized `u32lt` instruction (#1193)
- Added `on_assert_failed()` method to the Host trait (#1197).
- Added support for handling `trace` instruction in the `Host` interface (#1198).
- Updated Winterfell dependency to v0.8 (#1234).
- Increased min version of `rustc` to 1.75.

#### CLI

- Introduced the `!use` command for the Miden REPL (#1162).
- Introduced a `BLAKE3` hashing example (#1180).

## 0.7.0 (2023-10-11)

#### Assembly

- Added ability to attach doc comments to re-exported procedures (#994).
- Added support for nested modules (#992).
- Added support for the arithmetic expressions in constant values (#1026).
- Added support for module aliases (#1037).
- Added `adv.insert_hperm` decorator (#1042).
- Added `adv.push_smtpeek` decorator (#1056).
- Added `debug` decorator (#1069).
- Refactored `push` instruction so now it parses long hex string in little-endian (#1076).

#### CLI

- Implemented ability to output compiled `.masb` files to disk (#1102).

#### VM Internals

- Simplified range checker and removed 1 main and 1 auxiliary trace column (#949).
- Migrated range checker lookups to use LogUp and reduced the number of trace columns to 2 main and
  1 auxiliary (#1027).
- Added `get_mapped_values()` and `get_store_subset()` methods to the `AdviceProvider` trait (#987).
- [BREAKING] Added options to specify maximum number of cycles and expected number of cycles for a program (#998).
- Improved handling of invalid/incomplete parameters in `StackOutputs` constructors (#1010).
- Allowed the assembler to produce programs with "phantom" calls (#1019).
- Added `TraceLenSummary` struct which holds information about traces lengths to the `ExecutionTrace` (#1029).
- Imposed the 2^32 limit for the memory addresses used in the memory chiplet (#1049).
- Supported `PartialMerkleTree` as a secret input in `.input` file (#1072).
- [BREAKING] Refactored `AdviceProvider` interface into `Host` interface (#1082).

#### Stdlib

- Completed `std::collections::smt` module by implementing `insert` and `set` procedures (#1036, #1038, #1046).
- Added new module `std::crypto::dsa::rpo_falcon512` to support Falcon signature verification (#1000, #1094)

## 0.6.1 (2023-06-29)

- Fixed `no-std` compilation for `miden-core`, `miden-assembly`, and `miden-processor` crates.

## 0.6.0 (2023-06-28)

#### Assembly

- Added new instructions: `mtree_verify`.
- [BREAKING] Refactored `adv.mem` decorator to use parameters from operand stack instead of immediate values.
- [BREAKING] Refactored `mem_stream` and `adv_pipe` instructions.
- Added constant support for memory operations.
- Enabled incremental compilation via `compile_in_context()` method.
- Exposed ability to compile individual modules publicly via `compile_module()` method.
- [BREAKING] Refactored advice injector instructions.
- Implemented procedure re-exports from modules.

#### CLI

- Implemented support for all types of nondeterministic inputs (advice stack, advice map, and Merkle store).
- Implemented ability to generate proofs suitable for recursion.

#### Stdlib

- Added new module: `std::collections::smt` (only `smt::get` available).
- Added new module: `std::collections::mmr`.
- Added new module: `std::collections::smt64`.
- Added several convenience procedures to `std::mem` module.
- [BREAKING] Added procedures to compute 1-to-1 hashes in `std::crypto::hashes` module and renamed existing procedures to remove ambiguity.
- Greatly optimized recursive STARK verifier (reduced number of cycles by 6x - 8x).

#### VM Internals

- Moved test framework from `miden-vm` crate to `miden-test-utils` crate.
- Updated Winterfell dependency to v0.6.4.
- Added support for GPU acceleration on Apple silicon (Metal).
- Added source locations to all AST nodes.
- Added 8 more instruction slots to the VM (not yet used).
- Completed kernel ROM trace generation.
- Implemented ability to record advice provider requests to the initial dataset via `RecAdviceProvider`.

## 0.5.0 (2023-03-29)

#### CLI

- Renamed `ProgramInfo` to `ExecutionDetails` since there is another `ProgramInfo` struct in the source code.
- [BREAKING] renamed `stack_init` and `advice_tape` to `operand_stack` and `advice_stack` in input files.
- Enabled specifying additional advice provider inputs (i.e., advice map and Merkle store) via the input files.

#### Assembly

- Added new instructions: `is_odd`, `assert_eqw`, `mtree_merge`.
- [BREAKING] Removed `mtree_cwm` instruction.
- Added `breakpoint` instruction to help with debugging.

#### VM Internals

- [BREAKING] Renamed `Read`, `ReadW` operations into `AdvPop`, `AdvPopW`.
- [BREAKING] Replaced `AdviceSet` with `MerkleStore`.
- Updated Winterfell dependency to v0.6.0.
- [BREAKING] Renamed `Read/ReadW` operations into `AdvPop/AdvPopW`.

## 0.4.0 (2023-02-27)

#### Advice provider

- [BREAKING] Converted `AdviceProvider` into a trait which can be provided to the processor.
- Added a decorator for interpolating polynomials over degree 2 extension field (`ext2intt`).
- Added `AdviceSource` enum for greater future flexibility of advice injectors.

#### CLI

- Added `debug` subcommand to enable stepping through program execution forward/backward.
- Added cycle count to the output of program execution.

#### Assembly

- Added support for constant declarations.
- Added new instructions: `clk`, `ext2*`, `fri_ext2fold4`, `hash`, `u32checked_popcnt`, `u32unchecked_popcnt`.
- [BREAKING] Renamed `rpperm` to `hperm` and `rphash` to `hmerge`.
- Removed requirement that code blocks must be non-empty (i.e., allowed empty blocks).
- [BREAKING] Refactored `mtree_set` and `mtree_cwm` instructions to leave the old value on the stack.
- [BREAKING] Replaced `ModuleProvider` with `Library` to improve 3rd party library support.

#### Processor, Prover, and Verifier

- [BREAKING] Refactored `execute()`, `prove()`, `verify()` functions to take `StackInputs` as one of the parameters.
- [BREAKING] Refactored `prove()` function to return `ExecutionProof` (which is a wrapper for `StarkProof`).
- [BREAKING] Refactored `verify()` function to take `ProgramInfo`, `StackInputs`, and `ExecutionProof` as parameters and return a `u32` indicating security level of the verified proof.

#### Stdlib

- Added `std::mem::memcopy` procedure for copying regions of memory.
- Added `std::crypto::fri::frie2f4::verify` for verifying FRI proofs over degree 2 extension field.

#### VM Internals

- [BREAKING] Migrated to Rescue Prime Optimized hash function.
- Updated Winterfell backend to v0.5.1

## 0.3.0 (2022-11-23)

- Implemented `call` operation for context-isolated function calls.
- Added support for custom kernels.
- Implemented `syscall` operation for kernel calls, and added a new `caller` instruction for accessing the hash of the calling function.
- Implemented `mem_stream` operation for fast hashing of memory regions.
- Implemented `adv_pipe` operation for fast "unhashing" of inputs into memory.
- Added support for unlimited number of stack inputs/outputs.
- [BREAKING] Redesigned Miden assembly input/output instructions for environment, random access memory, local memory, and non-deterministic "advice" inputs.
- [BREAKING] Reordered the output stack for Miden assembly cryptographic operations `mtree_set` and `mtree_get` to improve efficiency.
- Refactored the advice provider to add support for advice maps, and added the `adv.mem` decorator for copying memory regions into the advice map.
- [BREAKING] Refactored the Assembler and added support for module providers. (Standard library is no longer available by default.)
- Implemented AIR constraints for the stack component.
- Added Miden REPL tool.
- Improved performance with various internal refactorings and optimizations.

## 0.2.0 (2022-08-09)

- Implemented new decoder which removes limitations on the depth of control flow logic.
- Introduced chiplet architecture to offload complex computations to specialized modules.
- Added read-write random access memory.
- Added support for operations with 32-bit unsigned integers.
- Redesigned advice provider to include Merkle path advice sets.
- Changed base field of the VM to the prime field with modulus 2^64 - 2^32 + 1.

## 0.1.0 (2021-11-16)

- Initial release (migration of the original [Distaff VM](https://github.com/GuildOfWeavers/distaff) codebase to [Winterfell](https://github.com/novifinancial/winterfell) backend).<|MERGE_RESOLUTION|>--- conflicted
+++ resolved
@@ -9,13 +9,11 @@
 - Added `miden_core::utils::sync::racy_lock` module (#1463).
 - Updated `miden_core::utils` to re-export `std::sync::LazyLock` and `racy_lock::RacyLock as LazyLock` for std and no_std environments, respectively (#1463).
 - Made the undocumented behavior of the VM with regard to undefined behavior of u32 operations, stricter (#1480)
-<<<<<<< HEAD
+- Introduced the `Emit` instruction (#1496)
 - Debug instructions can be enabled in the cli `run` command using `--debug` flag (#1502)
 - [BREAKING] ExecutionOptions::new constructor requires a boolean to explicitly set debug mode (#1502)
 - [BREAKING] The `run` and the `prove` commands in the cli will accept `--trace` flag instead of `--tracing` (#1502)
-=======
-- Introduced the `Emit` instruction (#1496)
->>>>>>> 8e9fe062
+
 
 #### Fixes
 
