--- conflicted
+++ resolved
@@ -17,11 +17,8 @@
 - Optimized `std::sys::truncate_stuck` procedure (#1384).
 - Updated CI and Makefile to standardise it accross Miden repositories (#1342).
 - Add serialization/deserialization for `MastForest` (#1370)
-<<<<<<< HEAD
+- Updated CI to support `CHANGELOG.md` modification checking and `no changelog` label (#1406)
 - Introduce `MastForestError` to enforce `MastForest` node count invariant (#1394)
-=======
-- Updated CI to support `CHANGELOG.md` modification checking and `no changelog` label (#1406)
->>>>>>> 323160dd
 
 #### Changed
 
