--- conflicted
+++ resolved
@@ -20,11 +20,7 @@
         RpxRandomCoin, WinterRandomCoin,
     },
     math::{Felt, FieldElement},
-<<<<<<< HEAD
-    prove_virtual_bus, ExecutionTrace,
-=======
-    ExecutionTrace, Program,
->>>>>>> ddf536cd
+    prove_virtual_bus, ExecutionTrace, Program,
 };
 use tracing::instrument;
 use winter_prover::{
