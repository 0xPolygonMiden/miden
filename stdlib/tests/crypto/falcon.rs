use assembly::{utils::Serializable, Assembler};
use miden_air::{Felt, ProvingOptions};
use miden_stdlib::StdLibrary;
use processor::{AdviceInputs, DefaultHost, Digest, MemAdviceProvider, StackInputs};
use test_utils::{
    crypto::{rpo_falcon512::KeyPair, MerkleStore},
    rand::rand_vector,
    ProgramInfo, Word,
};

#[test]
fn falcon_execution() {
    let keypair = KeyPair::new().unwrap();
    let message = rand_vector::<Felt>(4).try_into().unwrap();
    let (source, op_stack, adv_stack, store, advice_map) = generate_test(keypair, message);

    let test = build_test!(source, &op_stack, &adv_stack, store, advice_map.into_iter());
    test.expect_stack(&[])
}

#[test]
#[ignore]
fn falcon_prove_verify() {
    let keypair = KeyPair::new().unwrap();
    let message = rand_vector::<Felt>(4).try_into().unwrap();
    let (source, op_stack, _, _, advice_map) = generate_test(keypair, message);

    let program = Assembler::default()
        .with_library(&StdLibrary::default())
        .expect("failed to load stdlib")
        .compile(&source)
        .expect("failed to compile test source");

    let stack_inputs =
        StackInputs::try_from_values(op_stack).expect("failed to create stack inputs");
    let advice_inputs = AdviceInputs::default().with_map(advice_map);
    let advice_provider = MemAdviceProvider::from(advice_inputs);
    let host = DefaultHost::new(advice_provider);

    let options = ProvingOptions::with_96_bit_security(false);
    let (stack_outputs, proof) = test_utils::prove(&program, stack_inputs.clone(), host, options)
        .expect("failed to generate proof");

    let program_info = ProgramInfo::from(program);
    let result = test_utils::verify(program_info, stack_inputs, stack_outputs, proof);

    assert!(result.is_ok(), "error: {result:?}");
}

fn generate_test(
    keypair: KeyPair,
    message: Word,
) -> (&'static str, Vec<u64>, Vec<u64>, MerkleStore, Vec<([u8; 32], Vec<Felt>)>) {
    let source = "
    use.std::crypto::dsa::rpo_falcon512

    begin
        exec.rpo_falcon512::verify
    end
    ";

    let pk: Word = keypair.public_key().into();
    let pk: Digest = pk.into();
    let pk_sk_bytes = keypair.to_bytes();

<<<<<<< HEAD
    let advice_map: Vec<(Digest, Vec<Felt>)> = vec![(pk, to_adv_map.into())];
=======
    let to_adv_map = pk_sk_bytes.iter().map(|a| Felt::new(*a as u64)).collect::<Vec<Felt>>();
    let advice_map: Vec<([u8; 32], Vec<Felt>)> = vec![(pk.as_bytes(), to_adv_map.into())];
>>>>>>> f4e3545e

    let mut op_stack = vec![];
    let message = message.into_iter().map(|a| a.as_int() as u64).collect::<Vec<u64>>();
    op_stack.extend_from_slice(&message);
    op_stack.extend_from_slice(&pk.as_elements().iter().map(|a| a.as_int()).collect::<Vec<u64>>());

    let adv_stack = vec![];
    let store = MerkleStore::new();

    (source, op_stack, adv_stack, store, advice_map)
}<|MERGE_RESOLUTION|>--- conflicted
+++ resolved
@@ -63,12 +63,9 @@
     let pk: Digest = pk.into();
     let pk_sk_bytes = keypair.to_bytes();
 
-<<<<<<< HEAD
+    let to_adv_map = pk_sk_bytes.iter().map(|a| Felt::new(*a as u64)).collect::<Vec<Felt>>();
+
     let advice_map: Vec<(Digest, Vec<Felt>)> = vec![(pk, to_adv_map.into())];
-=======
-    let to_adv_map = pk_sk_bytes.iter().map(|a| Felt::new(*a as u64)).collect::<Vec<Felt>>();
-    let advice_map: Vec<([u8; 32], Vec<Felt>)> = vec![(pk.as_bytes(), to_adv_map.into())];
->>>>>>> f4e3545e
 
     let mut op_stack = vec![];
     let message = message.into_iter().map(|a| a.as_int() as u64).collect::<Vec<u64>>();
