--- conflicted
+++ resolved
@@ -25,9 +25,5 @@
 winter-prover = { package = "winter-prover", version = "0.8", default-features = false }
 
 [target.'cfg(not(target_family = "wasm"))'.dependencies]
-<<<<<<< HEAD
-proptest = "1.3"
-=======
 proptest = "1.4"
->>>>>>> 3a957f7c
 rand-utils = { package = "winter-rand-utils", version = "0.8" }