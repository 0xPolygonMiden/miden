use super::Felt;
use core::fmt;
mod decorators;
pub use decorators::{
    AdviceInjector, AssemblyOp, DebugOptions, Decorator, DecoratorIterator, DecoratorList,
    SignatureKind,
};

// OPERATIONS
// ================================================================================================

/// A set of native VM operations.
///
/// These operations take exactly one cycle to execute.
#[derive(Copy, Clone, Debug, Eq, PartialEq)]
pub enum Operation {
<<<<<<< HEAD
    // ----- system operations
    // --------------------------------------------------------------------
=======
    // ----- system operations -------------------------------------------------------------------
>>>>>>> bf885b7b
    /// Advances cycle counter, but does not change the state of user stack.
    Noop,

    /// Pops the stack; if the popped value is not 1, execution fails.
    ///
    /// The internal value specifies an error code associated with the error in case when the
    /// execution fails.
    Assert(u32),

    /// Pops an element off the stack, adds the current value of the `fmp` register to it, and
    /// pushes the result back onto the stack.
    FmpAdd,

    /// Pops an element off the stack and adds it to the current value of `fmp` register.
    FmpUpdate,

    /// Pushes the current depth of the stack onto the stack.
    SDepth,

    /// Overwrites the top four stack items with the hash of a function which initiated the current
    /// SYSCALL. Thus, this operation can be executed only inside a SYSCALL code block.
    Caller,

    /// Pushes the current value of the clock cycle onto the stack. This operation can be used to
    /// measure the number of cycles it has taken to execute the program up to the current
    /// instruction.
    Clk,

<<<<<<< HEAD
    // ----- flow control operations
    // --------------------------------------------------------------
=======
    // ----- flow control operations -------------------------------------------------------------
>>>>>>> bf885b7b
    /// Marks the beginning of a join block.
    Join,

    /// Marks the beginning of a split block.
    Split,

    /// Marks the beginning of a loop block.
    Loop,

    /// Marks the beginning of a function call.
    Call,

    /// Marks the beginning of a dynamic code block, where the target is specified by the stack.
    Dyn,

    /// Marks the beginning of a kernel call.
    SysCall,

    /// Marks the beginning of a span code block.
    Span,

    /// Marks the end of a program block.
    End,

    /// Indicates that body of an executing loop should be executed again.
    Repeat,

    /// Starts processing a new operation batch.
    Respan,

    /// Indicates the end of the program. This is used primarily to pad the execution trace to
    /// the required length. Once HALT operation is executed, no other operations can be executed
    /// by the VM (HALT operation itself excepted).
    Halt,

<<<<<<< HEAD
    // ----- field operations
    // ---------------------------------------------------------------------
=======
    // ----- field operations --------------------------------------------------------------------
>>>>>>> bf885b7b
    /// Pops two elements off the stack, adds them, and pushes the result back onto the stack.
    Add,

    /// Pops an element off the stack, negates it, and pushes the result back onto the stack.
    Neg,

    /// Pops two elements off the stack, multiplies them, and pushes the result back onto the
    /// stack.
    Mul,

    /// Pops an element off the stack, computes its multiplicative inverse, and pushes the result
    /// back onto the stack.
    Inv,

    /// Pops an element off the stack, adds 1 to it, and pushes the result back onto the stack.
    Incr,

    /// Pops two elements off the stack, multiplies them, and pushes the result back onto the
    /// stack.
    ///
    /// If either of the elements is greater than 1, execution fails. This operation is equivalent
    /// to boolean AND.
    And,

    /// Pops two elements off the stack and subtracts their product from their sum.
    ///
    /// If either of the elements is greater than 1, execution fails. This operation is equivalent
    /// to boolean OR.
    Or,

    /// Pops an element off the stack and subtracts it from 1.
    ///
    /// If the element is greater than one, the execution fails. This operation is equivalent to
    /// boolean NOT.
    Not,

    /// Pops two elements off the stack and compares them. If the elements are equal, pushes 1
    /// onto the stack, otherwise pushes 0 onto the stack.
    Eq,

    /// Pops an element off the stack and compares it to 0. If the element is 0, pushes 1 onto
    /// the stack, otherwise pushes 0 onto the stack.
    Eqz,

    /// Computes a single turn of exponent accumulation for the given inputs. This operation can be
    /// be used to compute a single turn of power of a field element.
    ///
    /// The top 4 elements of the stack are expected to be arranged as follows (form the top):
    /// - least significant bit of the exponent in the previous trace if there's an expacc call,
    ///   otherwise ZERO
    /// - exponent of base number `a` for this turn
    /// - accumulated power of base number `a` so far
    /// - number which needs to be shifted to the right
    ///
    /// At the end of the operation, exponent is replaced with its square, current value of power
    /// of base number `a` on exponent is incorporated into the accumulator and the number is
    /// shifted to the right by one bit.
    Expacc,

<<<<<<< HEAD
    // ----- ext2 operations
    // ----------------------------------------------------------------------
=======
    // ----- ext2 operations ---------------------------------------------------------------------
>>>>>>> bf885b7b
    /// Computes the product of two elements in the extension field of degree 2 and pushes the
    /// result back onto the stack as the third and fourth elements. Pushes 0 onto the stack as
    /// the first and second elements.
    Ext2Mul,

<<<<<<< HEAD
    // ----- u32 operations
    // -----------------------------------------------------------------------
=======
    // ----- u32 operations ----------------------------------------------------------------------
>>>>>>> bf885b7b
    /// Pops an element off the stack, splits it into upper and lower 32-bit values, and pushes
    /// these values back onto the stack.
    U32split,

    /// Pops two elements off the stack, adds them, and splits the result into upper and lower
    /// 32-bit values. Then pushes these values back onto the stack.
    ///
    /// If either of these elements is greater than or equal to 2^32, the result of this
    /// operation is undefined.
    U32add,

    /// Pops two elements off the stack and checks if each of them represents a 32-bit value.
    /// If both of them are, they are pushed back onto the stack, otherwise an error is returned.
    ///
    /// The internal value specifies an error code associated with the error in case when the
    /// assertion fails.
    U32assert2(Felt),

    /// Pops three elements off the stack, adds them together, and splits the result into upper
    /// and lower 32-bit values. Then pushes the result back onto the stack.
    U32add3,

    /// Pops two elements off the stack and subtracts the first element from the second. Then,
    /// the result, together with a flag indicating whether subtraction underflowed is pushed
    /// onto the stack.
    ///
    /// If their of the values is greater than or equal to 2^32, the result of this operation is
    /// undefined.
    U32sub,

    /// Pops two elements off the stack, multiplies them, and splits the result into upper and
    /// lower 32-bit values. Then pushes these values back onto the stack.
    ///
    /// If their of the values is greater than or equal to 2^32, the result of this operation is
    /// undefined.
    U32mul,

    /// Pops two elements off the stack and multiplies them. Then pops the third element off the
    /// stack, and adds it to the result. Finally, splits the result into upper and lower 32-bit
    /// values, and pushes them onto the stack.
    ///
    /// If any of the three values is greater than or equal to 2^32, the result of this operation
    /// is undefined.
    U32madd,

    /// Pops two elements off the stack and divides the second element by the first. Then pushes
    /// the integer result of the division, together with the remainder, onto the stack.
    ///
    /// If their of the values is greater than or equal to 2^32, the result of this operation is
    /// undefined.
    U32div,

    /// Pops two elements off the stack, computes their binary AND, and pushes the result back
    /// onto the stack.
    ///
    /// If either of the elements is greater than or equal to 2^32, execution fails.
    U32and,

    /// Pops two elements off the stack, computes their binary XOR, and pushes the result back
    /// onto the stack.
    ///
    /// If either of the elements is greater than or equal to 2^32, execution fails.
    U32xor,

<<<<<<< HEAD
    // ----- stack manipulation
    // -------------------------------------------------------------------
=======
    // ----- stack manipulation ------------------------------------------------------------------
>>>>>>> bf885b7b
    /// Pushes 0 onto the stack.
    Pad,

    /// Removes to element from the stack.
    Drop,

    /// Pushes a copy of stack element 0 onto the stack.
    Dup0,

    /// Pushes a copy of stack element 1 onto the stack.
    Dup1,

    /// Pushes a copy of stack element 2 onto the stack.
    Dup2,

    /// Pushes a copy of stack element 3 onto the stack.
    Dup3,

    /// Pushes a copy of stack element 4 onto the stack.
    Dup4,

    /// Pushes a copy of stack element 5 onto the stack.
    Dup5,

    /// Pushes a copy of stack element 6 onto the stack.
    Dup6,

    /// Pushes a copy of stack element 7 onto the stack.
    Dup7,

    /// Pushes a copy of stack element 9 onto the stack.
    Dup9,

    /// Pushes a copy of stack element 11 onto the stack.
    Dup11,

    /// Pushes a copy of stack element 13 onto the stack.
    Dup13,

    /// Pushes a copy of stack element 15 onto the stack.
    Dup15,

    /// Swaps stack elements 0 and 1.
    Swap,

    /// Swaps stack elements 0, 1, 2, and 3 with elements 4, 5, 6, and 7.
    SwapW,

    /// Swaps stack elements 0, 1, 2, and 3 with elements 8, 9, 10, and 11.
    SwapW2,

    /// Swaps stack elements 0, 1, 2, and 3, with elements 12, 13, 14, and 15.
    SwapW3,

    /// Swaps the top two words pair wise.
    ///
    /// Input: [D, C, B, A, ...]
    /// Output: [B, A, D, C, ...]
    SwapDW,

    /// Moves stack element 2 to the top of the stack.
    MovUp2,

    /// Moves stack element 3 to the top of the stack.
    MovUp3,

    /// Moves stack element 4 to the top of the stack.
    MovUp4,

    /// Moves stack element 5 to the top of the stack.
    MovUp5,

    /// Moves stack element 6 to the top of the stack.
    MovUp6,

    /// Moves stack element 7 to the top of the stack.
    MovUp7,

    /// Moves stack element 8 to the top of the stack.
    MovUp8,

    /// Moves the top stack element to position 2 on the stack.
    MovDn2,

    /// Moves the top stack element to position 3 on the stack.
    MovDn3,

    /// Moves the top stack element to position 4 on the stack.
    MovDn4,

    /// Moves the top stack element to position 5 on the stack.
    MovDn5,

    /// Moves the top stack element to position 6 on the stack.
    MovDn6,

    /// Moves the top stack element to position 7 on the stack.
    MovDn7,

    /// Moves the top stack element to position 8 on the stack.
    MovDn8,

    /// Pops an element off the stack, and if the element is 1, swaps the top two remaining
    /// elements on the stack. If the popped element is 0, the stack remains unchanged.
    ///
    /// If the popped element is neither 0 nor 1, execution fails.
    CSwap,

    /// Pops an element off the stack, and if the element is 1, swaps the remaining elements
    /// 0, 1, 2, and 3 with elements 4, 5, 6, and 7. If the popped element is 0, the stack
    /// remains unchanged.
    ///
    /// If the popped element is neither 0 nor 1, execution fails.
    CSwapW,

<<<<<<< HEAD
    // ----- input / output
    // -----------------------------------------------------------------------
=======
    // ----- input / output ----------------------------------------------------------------------
>>>>>>> bf885b7b
    /// Pushes the immediate value onto the stack.
    Push(Felt),

    /// Removes the next element from the advice stack and pushes it onto the operand stack.
    AdvPop,

    /// Removes a word (4 elements) from the advice stack and overwrites the top four operand
    /// stack elements with it.
    AdvPopW,

    /// Pops an element off the stack, interprets it as a memory address, and replaces the
    /// remaining 4 elements at the top of the stack with values located at the specified address.
    MLoadW,

    /// Pops an element off the stack, interprets it as a memory address, and writes the remaining
    /// 4 elements at the top of the stack into memory at the specified address.
    MStoreW,

    /// Pops an element off the stack, interprets it as a memory address, and pushes the first
    /// element of the word located at the specified address to the stack.
    MLoad,

    /// Pops an element off the stack, interprets it as a memory address, and writes the remaining
    /// element at the top of the stack into the first element of the word located at the specified
    /// memory address. The remaining 3 elements of the word are not affected.
    MStore,

    /// Loads two words from memory, and replaces the top 8 elements of the stack with them,
    /// element-wise, in stack order.
    ///
    /// The operation works as follows:
    /// - The memory address of the first word is retrieved from 13th stack element (position 12).
    /// - Two consecutive words, starting at this address, are loaded from memory.
    /// - The top 8 elements of the stack are overwritten with these words (element-wise, in stack
    ///   order).
    /// - Memory address (in position 12) is incremented by 2.
    /// - All other stack elements remain the same.
    MStream,

    /// Pops two words from the advice stack, writes them to memory, and replaces the top 8
    /// elements of the stack with them, element-wise, in stack order.
    ///
    /// The operation works as follows:
    /// - Two words are popped from the advice stack.
    /// - The destination memory address for the first word is retrieved from the 13th stack
    ///   element (position 12).
    /// - The two words are written to memory consecutively, starting at this address.
    /// - The top 8 elements of the stack are overwritten with these words (element-wise, in stack
    ///   order).
    /// - Memory address (in position 12) is incremented by 2.
    /// - All other stack elements remain the same.
    Pipe,

<<<<<<< HEAD
    // ----- cryptographic operations
    // -------------------------------------------------------------
=======
    // ----- cryptographic operations ------------------------------------------------------------
>>>>>>> bf885b7b
    /// Performs a Rescue Prime Optimized permutation on the top 3 words of the operand stack,
    /// where the top 2 words are the rate (words C and B), the deepest word is the capacity (word
    /// A), and the digest output is the middle word E.
    ///
    /// Stack transition:
    /// [C, B, A, ...] -> [F, E, D, ...]
    HPerm,

    /// Verifies that a Merkle path from the specified node resolves to the specified root. This
    /// operation can be used to prove that the prover knows a path in the specified Merkle tree
    /// which starts with the specified node.
    ///
    /// The stack is expected to be arranged as follows (from the top):
    /// - value of the node, 4 elements.
    /// - depth of the path, 1 element.
    /// - index of the node, 1 element.
    /// - root of the tree, 4 elements.
    ///
    /// The Merkle path itself is expected to be provided by the prover non-deterministically (via
    /// merkle sets). If the prover is not able to provide the required path, the operation fails.
    /// The state of the stack does not change.
    ///
    /// The internal value specifies an error code associated with the error in case when the
    /// assertion fails.
    MpVerify(u32),

    /// Computes a new root of a Merkle tree where a node at the specified position is updated to
    /// the specified value.
    ///
    /// The stack is expected to be arranged as follows (from the top):
    /// - old value of the node, 4 element
    /// - depth of the node, 1 element
    /// - index of the node, 1 element
    /// - current root of the tree, 4 elements
    /// - new value of the node, 4 element
    ///
    /// The Merkle path for the node is expected to be provided by the prover non-deterministically
    /// via the advice provider. At the end of the operation, the old node value is replaced with
    /// the new root value, that is computed based on the provided path. Everything else on the
    /// stack remains the same.
    ///
    /// The tree will always be copied into a new instance, meaning the advice provider will keep
    /// track of both the old and new Merkle trees.
    MrUpdate,

    /// TODO: add docs
    FriE2F4,

    /// Performs a single step of a random linear combination defining the DEEP composition
    /// polynomial i.e., the input to the FRI protocol. More precisely, the sum in question is:
    /// \sum_{i=0}^k{\alpha_i \cdot \left(\frac{T_i(x) - T_i(z)}{x - z} +
    ///            \frac{T_i(x) - T_i(g \cdot z)}{x - g \cdot z} \right)}
    ///
    /// and the following instruction computes the numerators $\alpha_i \cdot (T_i(x) - T_i(z))$
    /// and $\alpha_i \cdot (T_i(x) - T_i(g \cdot z))$ and stores the values in two accumulators
    /// $r$ and $p$, respectively. This instruction is specialized to main trace columns i.e.
    /// the values $T_i(x)$ are base field elements.
    RCombBase,
}

impl Operation {
    pub const OP_BITS: usize = 7;

    /// Returns the opcode of this operation.
    ///
    /// Opcode patterns have the following meanings:
    /// - 00xxxxx operations do not shift the stack; constraint degree can be up to 2.
    /// - 010xxxx operations shift the stack the left; constraint degree can be up to 2.
    /// - 011xxxx operations shift the stack to the right; constraint degree can be up to 2.
    /// - 100xxx-: operations consume 4 range checks; constraint degree can be up to 3. These are
    ///   used to encode most u32 operations.
    /// - 101xxx-: operations where constraint degree can be up to 3. These include control flow
    ///   operations and some other operations requiring high degree constraints.
    /// - 11xxx--: operations where constraint degree can be up to 5. These include control flow
    ///   operations and some other operations requiring very high degree constraints.
    #[rustfmt::skip]
    pub const fn op_code(&self) -> u8 {
        match self {
            Self::Noop          => 0b0000_0000,
            Self::Eqz           => 0b0000_0001,
            Self::Neg           => 0b0000_0010,
            Self::Inv           => 0b0000_0011,
            Self::Incr          => 0b0000_0100,
            Self::Not           => 0b0000_0101,
            Self::FmpAdd        => 0b0000_0110,
            Self::MLoad         => 0b0000_0111,
            Self::Swap          => 0b0000_1000,
            Self::Caller        => 0b0000_1001,
            Self::MovUp2        => 0b0000_1010,
            Self::MovDn2        => 0b0000_1011,
            Self::MovUp3        => 0b0000_1100,
            Self::MovDn3        => 0b0000_1101,
            Self::AdvPopW       => 0b0000_1110,
            Self::Expacc        => 0b0000_1111,

            Self::MovUp4        => 0b0001_0000,
            Self::MovDn4        => 0b0001_0001,
            Self::MovUp5        => 0b0001_0010,
            Self::MovDn5        => 0b0001_0011,
            Self::MovUp6        => 0b0001_0100,
            Self::MovDn6        => 0b0001_0101,
            Self::MovUp7        => 0b0001_0110,
            Self::MovDn7        => 0b0001_0111,
            Self::SwapW         => 0b0001_1000,
            Self::Ext2Mul       => 0b0001_1001,
            Self::MovUp8        => 0b0001_1010,
            Self::MovDn8        => 0b0001_1011,
            Self::SwapW2        => 0b0001_1100,
            Self::SwapW3        => 0b0001_1101,
            Self::SwapDW        => 0b0001_1110,
            // <empty>          => 0b0001_1111,

            Self::Assert(_)     => 0b0010_0000,
            Self::Eq            => 0b0010_0001,
            Self::Add           => 0b0010_0010,
            Self::Mul           => 0b0010_0011,
            Self::And           => 0b0010_0100,
            Self::Or            => 0b0010_0101,
            Self::U32and        => 0b0010_0110,
            Self::U32xor        => 0b0010_0111,
            Self::FriE2F4       => 0b0010_1000,
            Self::Drop          => 0b0010_1001,
            Self::CSwap         => 0b0010_1010,
            Self::CSwapW        => 0b0010_1011,
            Self::MLoadW        => 0b0010_1100,
            Self::MStore        => 0b0010_1101,
            Self::MStoreW       => 0b0010_1110,
            Self::FmpUpdate     => 0b0010_1111,

            Self::Pad           => 0b0011_0000,
            Self::Dup0          => 0b0011_0001,
            Self::Dup1          => 0b0011_0010,
            Self::Dup2          => 0b0011_0011,
            Self::Dup3          => 0b0011_0100,
            Self::Dup4          => 0b0011_0101,
            Self::Dup5          => 0b0011_0110,
            Self::Dup6          => 0b0011_0111,
            Self::Dup7          => 0b0011_1000,
            Self::Dup9          => 0b0011_1001,
            Self::Dup11         => 0b0011_1010,
            Self::Dup13         => 0b0011_1011,
            Self::Dup15         => 0b0011_1100,
            Self::AdvPop        => 0b0011_1101,
            Self::SDepth        => 0b0011_1110,
            Self::Clk           => 0b0011_1111,

            Self::U32add        => 0b0100_0000,
            Self::U32sub        => 0b0100_0010,
            Self::U32mul        => 0b0100_0100,
            Self::U32div        => 0b0100_0110,
            Self::U32split      => 0b0100_1000,
            Self::U32assert2(_) => 0b0100_1010,
            Self::U32add3       => 0b0100_1100,
            Self::U32madd       => 0b0100_1110,

            Self::HPerm         => 0b0101_0000,
            Self::MpVerify(_)   => 0b0101_0001,
            Self::Pipe          => 0b0101_0010,
            Self::MStream       => 0b0101_0011,
            Self::Split         => 0b0101_0100,
            Self::Loop          => 0b0101_0101,
            Self::Span          => 0b0101_0110,
            Self::Join          => 0b0101_0111,
            Self::Dyn           => 0b0101_1000,
            Self::RCombBase     => 0b0101_1001,
            // <empty>          => 0b0101_1010,
            // <empty>          => 0b0101_1011,
            // <empty>          => 0b0101_1100,
            // <empty>          => 0b0101_1101,
            // <empty>          => 0b0101_1110,
            // <empty>          => 0b0101_1111,

            Self::MrUpdate      => 0b0110_0000,
            Self::Push(_)       => 0b0110_0100,
            Self::SysCall       => 0b0110_1000,
            Self::Call          => 0b0110_1100,
            Self::End           => 0b0111_0000,
            Self::Repeat        => 0b0111_0100,
            Self::Respan        => 0b0111_1000,
            Self::Halt          => 0b0111_1100,
        }
    }

    /// Returns an immediate value carried by this operation.
    pub fn imm_value(&self) -> Option<Felt> {
        match self {
            Self::Push(imm) => Some(*imm),
            _ => None,
        }
    }

    /// Returns true if this operation is a control operation.
    pub fn is_control_op(&self) -> bool {
        matches!(
            self,
            Self::End
                | Self::Join
                | Self::Split
                | Self::Loop
                | Self::Repeat
                | Self::Respan
                | Self::Span
                | Self::Halt
                | Self::Call
                | Self::SysCall
                | Self::Dyn
        )
    }
}

impl crate::prettier::PrettyPrint for Operation {
    fn render(&self) -> crate::prettier::Document {
        crate::prettier::display(self)
    }
}

impl fmt::Display for Operation {
    fn fmt(&self, f: &mut fmt::Formatter<'_>) -> fmt::Result {
        match self {
            // ----- system operations ------------------------------------------------------------
            Self::Noop => write!(f, "noop"),
            Self::Assert(err_code) => write!(f, "assert({err_code})"),

            Self::FmpAdd => write!(f, "fmpadd"),
            Self::FmpUpdate => write!(f, "fmpupdate"),

            Self::SDepth => write!(f, "sdepth"),
            Self::Caller => write!(f, "caller"),

            Self::Clk => write!(f, "clk"),

            // ----- flow control operations ------------------------------------------------------
            Self::Join => write!(f, "join"),
            Self::Split => write!(f, "split"),
            Self::Loop => write!(f, "loop"),
            Self::Call => writeln!(f, "call"),
            Self::SysCall => writeln!(f, "syscall"),
            Self::Dyn => writeln!(f, "dyn"),
            Self::Span => write!(f, "span"),
            Self::End => write!(f, "end"),
            Self::Repeat => write!(f, "repeat"),
            Self::Respan => write!(f, "respan"),
            Self::Halt => write!(f, "halt"),

            // ----- field operations -------------------------------------------------------------
            Self::Add => write!(f, "add"),
            Self::Neg => write!(f, "neg"),
            Self::Mul => write!(f, "mul"),
            Self::Inv => write!(f, "inv"),
            Self::Incr => write!(f, "incr"),

            Self::And => write!(f, "and"),
            Self::Or => write!(f, "or"),
            Self::Not => write!(f, "not"),

            Self::Eq => write!(f, "eq"),
            Self::Eqz => write!(f, "eqz"),

            Self::Expacc => write!(f, "expacc"),

            // ----- ext2 operations --------------------------------------------------------------
            Self::Ext2Mul => write!(f, "ext2mul"),

            // ----- u32 operations ---------------------------------------------------------------
            Self::U32assert2(err_code) => write!(f, "u32assert2({err_code})"),
            Self::U32split => write!(f, "u32split"),
            Self::U32add => write!(f, "u32add"),
            Self::U32add3 => write!(f, "u32add3"),
            Self::U32sub => write!(f, "u32sub"),
            Self::U32mul => write!(f, "u32mul"),
            Self::U32madd => write!(f, "u32madd"),
            Self::U32div => write!(f, "u32div"),

            Self::U32and => write!(f, "u32and"),
            Self::U32xor => write!(f, "u32xor"),

            // ----- stack manipulation -----------------------------------------------------------
            Self::Drop => write!(f, "drop"),
            Self::Pad => write!(f, "pad"),

            Self::Dup0 => write!(f, "dup0"),
            Self::Dup1 => write!(f, "dup1"),
            Self::Dup2 => write!(f, "dup2"),
            Self::Dup3 => write!(f, "dup3"),
            Self::Dup4 => write!(f, "dup4"),
            Self::Dup5 => write!(f, "dup5"),
            Self::Dup6 => write!(f, "dup6"),
            Self::Dup7 => write!(f, "dup7"),
            Self::Dup9 => write!(f, "dup9"),
            Self::Dup11 => write!(f, "dup11"),
            Self::Dup13 => write!(f, "dup13"),
            Self::Dup15 => write!(f, "dup15"),

            Self::Swap => write!(f, "swap"),
            Self::SwapW => write!(f, "swapw"),
            Self::SwapW2 => write!(f, "swapw2"),
            Self::SwapW3 => write!(f, "swapw3"),
            Self::SwapDW => write!(f, "swapdw"),

            Self::MovUp2 => write!(f, "movup2"),
            Self::MovUp3 => write!(f, "movup3"),
            Self::MovUp4 => write!(f, "movup4"),
            Self::MovUp5 => write!(f, "movup5"),
            Self::MovUp6 => write!(f, "movup6"),
            Self::MovUp7 => write!(f, "movup7"),
            Self::MovUp8 => write!(f, "movup8"),

            Self::MovDn2 => write!(f, "movdn2"),
            Self::MovDn3 => write!(f, "movdn3"),
            Self::MovDn4 => write!(f, "movdn4"),
            Self::MovDn5 => write!(f, "movdn5"),
            Self::MovDn6 => write!(f, "movdn6"),
            Self::MovDn7 => write!(f, "movdn7"),
            Self::MovDn8 => write!(f, "movdn8"),

            Self::CSwap => write!(f, "cswap"),
            Self::CSwapW => write!(f, "cswapw"),

            // ----- input / output ---------------------------------------------------------------
            Self::Push(value) => write!(f, "push({value})"),

            Self::AdvPop => write!(f, "advpop"),
            Self::AdvPopW => write!(f, "advpopw"),

            Self::MLoadW => write!(f, "mloadw"),
            Self::MStoreW => write!(f, "mstorew"),

            Self::MLoad => write!(f, "mload"),
            Self::MStore => write!(f, "mstore"),

            Self::MStream => write!(f, "mstream"),
            Self::Pipe => write!(f, "pipe"),

            // ----- cryptographic operations -----------------------------------------------------
            Self::HPerm => write!(f, "hperm"),
            Self::MpVerify(err_code) => write!(f, "mpverify({err_code})"),
            Self::MrUpdate => write!(f, "mrupdate"),
            Self::FriE2F4 => write!(f, "frie2f4"),
            Self::RCombBase => write!(f, "rcomb1"),
        }
    }
}<|MERGE_RESOLUTION|>--- conflicted
+++ resolved
@@ -14,12 +14,7 @@
 /// These operations take exactly one cycle to execute.
 #[derive(Copy, Clone, Debug, Eq, PartialEq)]
 pub enum Operation {
-<<<<<<< HEAD
-    // ----- system operations
-    // --------------------------------------------------------------------
-=======
     // ----- system operations -------------------------------------------------------------------
->>>>>>> bf885b7b
     /// Advances cycle counter, but does not change the state of user stack.
     Noop,
 
@@ -48,12 +43,7 @@
     /// instruction.
     Clk,
 
-<<<<<<< HEAD
-    // ----- flow control operations
-    // --------------------------------------------------------------
-=======
     // ----- flow control operations -------------------------------------------------------------
->>>>>>> bf885b7b
     /// Marks the beginning of a join block.
     Join,
 
@@ -89,12 +79,7 @@
     /// by the VM (HALT operation itself excepted).
     Halt,
 
-<<<<<<< HEAD
-    // ----- field operations
-    // ---------------------------------------------------------------------
-=======
     // ----- field operations --------------------------------------------------------------------
->>>>>>> bf885b7b
     /// Pops two elements off the stack, adds them, and pushes the result back onto the stack.
     Add,
 
@@ -154,23 +139,13 @@
     /// shifted to the right by one bit.
     Expacc,
 
-<<<<<<< HEAD
-    // ----- ext2 operations
-    // ----------------------------------------------------------------------
-=======
     // ----- ext2 operations ---------------------------------------------------------------------
->>>>>>> bf885b7b
     /// Computes the product of two elements in the extension field of degree 2 and pushes the
     /// result back onto the stack as the third and fourth elements. Pushes 0 onto the stack as
     /// the first and second elements.
     Ext2Mul,
 
-<<<<<<< HEAD
-    // ----- u32 operations
-    // -----------------------------------------------------------------------
-=======
     // ----- u32 operations ----------------------------------------------------------------------
->>>>>>> bf885b7b
     /// Pops an element off the stack, splits it into upper and lower 32-bit values, and pushes
     /// these values back onto the stack.
     U32split,
@@ -235,12 +210,7 @@
     /// If either of the elements is greater than or equal to 2^32, execution fails.
     U32xor,
 
-<<<<<<< HEAD
-    // ----- stack manipulation
-    // -------------------------------------------------------------------
-=======
     // ----- stack manipulation ------------------------------------------------------------------
->>>>>>> bf885b7b
     /// Pushes 0 onto the stack.
     Pad,
 
@@ -356,12 +326,7 @@
     /// If the popped element is neither 0 nor 1, execution fails.
     CSwapW,
 
-<<<<<<< HEAD
-    // ----- input / output
-    // -----------------------------------------------------------------------
-=======
     // ----- input / output ----------------------------------------------------------------------
->>>>>>> bf885b7b
     /// Pushes the immediate value onto the stack.
     Push(Felt),
 
@@ -415,12 +380,7 @@
     /// - All other stack elements remain the same.
     Pipe,
 
-<<<<<<< HEAD
-    // ----- cryptographic operations
-    // -------------------------------------------------------------
-=======
     // ----- cryptographic operations ------------------------------------------------------------
->>>>>>> bf885b7b
     /// Performs a Rescue Prime Optimized permutation on the top 3 words of the operand stack,
     /// where the top 2 words are the rate (words C and B), the deepest word is the capacity (word
     /// A), and the digest output is the middle word E.
