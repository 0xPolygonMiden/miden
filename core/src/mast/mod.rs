--- conflicted
+++ resolved
@@ -94,15 +94,9 @@
         self.roots.iter().find(|&&root_id| self[root_id].digest() == digest).copied()
     }
 
-<<<<<<< HEAD
-    /// Returns an iterator over the IDs of the procedures in this MAST forest.
-    pub fn procedure_roots(&self) -> &[MastNodeId] {
-        &self.roots
-=======
     /// Returns an iterator over the digest of the procedures in this MAST forest.
     pub fn procedure_digests(&self) -> impl Iterator<Item = RpoDigest> + '_ {
         self.roots.iter().map(|&root_id| self[root_id].digest())
->>>>>>> b8a767f3
     }
 
     /// Returns an iterator over the IDs of the procedures in this MAST forest.
