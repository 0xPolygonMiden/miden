use alloc::{collections::BTreeMap, vec::Vec};

use vm_core::crypto::hash::RpoDigest;
use vm_core::mast::MastForest;

use crate::ast::{self, FullyQualifiedProcedureName, ProcedureIndex, ProcedureName};

mod error;
mod masl;
mod namespace;
mod path;
mod version;

pub use self::error::{CompiledLibraryError, LibraryError};
pub use self::masl::MaslLibrary;
pub use self::namespace::{LibraryNamespace, LibraryNamespaceError};
pub use self::path::{LibraryPath, LibraryPathComponent, PathError};
pub use self::version::{Version, VersionError};

#[cfg(test)]
mod tests;

// COMPILED LIBRARY
// ===============================================================================================

/// Represents a library where all modules modules were compiled into a [`MastForest`].
pub struct CompiledLibrary {
    mast_forest: MastForest,
    // a path for every `root` in the associated MAST forest
    exports: Vec<FullyQualifiedProcedureName>,
}

/// Constructors
impl CompiledLibrary {
    /// Constructs a new [`CompiledLibrary`].
    pub fn new(
        mast_forest: MastForest,
        exports: Vec<FullyQualifiedProcedureName>,
    ) -> Result<Self, CompiledLibraryError> {
        if mast_forest.num_procedures() as usize != exports.len() {
            return Err(CompiledLibraryError::InvalidExports {
                exports_len: exports.len(),
                roots_len: mast_forest.num_procedures() as usize,
            });
        }

        Ok(Self {
            mast_forest,
            exports,
        })
    }
}

impl CompiledLibrary {
    /// Returns the inner [`MastForest`].
    pub fn mast_forest(&self) -> &MastForest {
        &self.mast_forest
    }

    /// Returns the fully qualified name of all procedures exported by the library.
    pub fn exports(&self) -> &[FullyQualifiedProcedureName] {
        &self.exports
    }

    /// Returns an iterator over the module infos of the library.
    pub fn into_module_infos(self) -> impl Iterator<Item = ModuleInfo> {
        let mut modules_by_path: BTreeMap<LibraryPath, ModuleInfo> = BTreeMap::new();

        for (proc_index, proc_name) in self.exports.into_iter().enumerate() {
            modules_by_path
                .entry(proc_name.module.clone())
                .and_modify(|compiled_module| {
                    let proc_node_id = self.mast_forest.procedure_roots()[proc_index];
                    let proc_digest = self.mast_forest[proc_node_id].digest();

                    compiled_module.add_procedure_info(ProcedureInfo {
                        name: proc_name.name.clone(),
                        digest: proc_digest,
                    })
                })
                .or_insert_with(|| {
                    let proc_node_id = self.mast_forest.procedure_roots()[proc_index];
                    let proc_digest = self.mast_forest[proc_node_id].digest();
                    let proc = ProcedureInfo {
                        name: proc_name.name,
                        digest: proc_digest,
                    };

                    ModuleInfo::new(proc_name.module, vec![proc])
                });
        }

        modules_by_path.into_values()
    }
}

<<<<<<< HEAD
// MODULE INFO
// ===============================================================================================

=======
>>>>>>> 78b55a94
#[derive(Debug, Clone)]
pub struct ModuleInfo {
    path: LibraryPath,
    procedure_infos: Vec<ProcedureInfo>,
}

impl ModuleInfo {
<<<<<<< HEAD
    /// Returns a new [`ModuleInfo`] instantiated from the provided procedures.
    ///
    /// Note: this constructor assumes that the fully-qualified names of the provided procedures
    /// are consistent with the provided module path, but this is not checked.
    fn new(path: LibraryPath, procedures: Vec<ProcedureInfo>) -> Self {
=======
    /// Constructs a new [`ModuleInfo`].
    pub fn new(path: LibraryPath, procedures: Vec<ProcedureInfo>) -> Self {
>>>>>>> 78b55a94
        Self {
            path,
            procedure_infos: procedures,
        }
    }

    /// Adds a [`ProcedureInfo`] to the module.
    pub fn add_procedure_info(&mut self, procedure: ProcedureInfo) {
        self.procedure_infos.push(procedure);
    }

    /// Returns the module's library path.
    pub fn path(&self) -> &LibraryPath {
        &self.path
    }

    /// Returns the number of procedures in the module.
    pub fn num_procedures(&self) -> usize {
        self.procedure_infos.len()
    }

    /// Returns an iterator over the procedure infos in the module with their corresponding
    /// procedure index in the module.
    pub fn procedure_infos(&self) -> impl Iterator<Item = (ProcedureIndex, &ProcedureInfo)> {
        self.procedure_infos
            .iter()
            .enumerate()
            .map(|(idx, proc)| (ProcedureIndex::new(idx), proc))
    }

<<<<<<< HEAD
    /// Returns an iterator over the MAST roots of procedures defined in this module.
    pub fn procedure_digests(&self) -> impl Iterator<Item = RpoDigest> + '_ {
        self.procedure_infos.iter().map(|p| p.digest)
    }

=======
>>>>>>> 78b55a94
    /// Returns the [`ProcedureInfo`] of the procedure at the provided index, if any.
    pub fn get_proc_info_by_index(&self, index: ProcedureIndex) -> Option<&ProcedureInfo> {
        self.procedure_infos.get(index.as_usize())
    }

    /// Returns the digest of the procedure with the provided name, if any.
    pub fn get_proc_digest_by_name(&self, name: &ProcedureName) -> Option<RpoDigest> {
        self.procedure_infos.iter().find_map(|proc_info| {
            if &proc_info.name == name {
                Some(proc_info.digest)
            } else {
                None
            }
        })
    }
}

/// Stores the name and digest of a procedure.
#[derive(Debug, Clone)]
pub struct ProcedureInfo {
    pub name: ProcedureName,
    pub digest: RpoDigest,
}

// LIBRARY
// ===============================================================================================

/// Maximum number of modules in a library.
const MAX_MODULES: usize = u16::MAX as usize;

/// Maximum number of dependencies in a library.
const MAX_DEPENDENCIES: usize = u16::MAX as usize;

/// A library definition that provides AST modules for the compilation process.
pub trait Library {
    /// Returns the root namespace of this library.
    fn root_ns(&self) -> &LibraryNamespace;

    /// Returns the version number of this library.
    fn version(&self) -> &Version;

    /// Iterate the modules available in the library.
    fn modules(&self) -> impl ExactSizeIterator<Item = &ast::Module> + '_;

    /// Returns the dependency libraries of this library.
    fn dependencies(&self) -> &[LibraryNamespace];

    /// Returns the module stored at the provided path.
    fn get_module(&self, path: &LibraryPath) -> Option<&ast::Module> {
        self.modules().find(|&module| module.path() == path)
    }
}

impl<T> Library for &T
where
    T: Library,
{
    fn root_ns(&self) -> &LibraryNamespace {
        T::root_ns(self)
    }

    fn version(&self) -> &Version {
        T::version(self)
    }

    fn modules(&self) -> impl ExactSizeIterator<Item = &ast::Module> + '_ {
        T::modules(self)
    }

    fn dependencies(&self) -> &[LibraryNamespace] {
        T::dependencies(self)
    }

    fn get_module(&self, path: &LibraryPath) -> Option<&ast::Module> {
        T::get_module(self, path)
    }
}<|MERGE_RESOLUTION|>--- conflicted
+++ resolved
@@ -94,12 +94,9 @@
     }
 }
 
-<<<<<<< HEAD
 // MODULE INFO
 // ===============================================================================================
 
-=======
->>>>>>> 78b55a94
 #[derive(Debug, Clone)]
 pub struct ModuleInfo {
     path: LibraryPath,
@@ -107,16 +104,11 @@
 }
 
 impl ModuleInfo {
-<<<<<<< HEAD
     /// Returns a new [`ModuleInfo`] instantiated from the provided procedures.
     ///
     /// Note: this constructor assumes that the fully-qualified names of the provided procedures
     /// are consistent with the provided module path, but this is not checked.
     fn new(path: LibraryPath, procedures: Vec<ProcedureInfo>) -> Self {
-=======
-    /// Constructs a new [`ModuleInfo`].
-    pub fn new(path: LibraryPath, procedures: Vec<ProcedureInfo>) -> Self {
->>>>>>> 78b55a94
         Self {
             path,
             procedure_infos: procedures,
@@ -147,14 +139,11 @@
             .map(|(idx, proc)| (ProcedureIndex::new(idx), proc))
     }
 
-<<<<<<< HEAD
     /// Returns an iterator over the MAST roots of procedures defined in this module.
     pub fn procedure_digests(&self) -> impl Iterator<Item = RpoDigest> + '_ {
         self.procedure_infos.iter().map(|p| p.digest)
     }
-
-=======
->>>>>>> 78b55a94
+  
     /// Returns the [`ProcedureInfo`] of the procedure at the provided index, if any.
     pub fn get_proc_info_by_index(&self, index: ProcedureIndex) -> Option<&ProcedureInfo> {
         self.procedure_infos.get(index.as_usize())
