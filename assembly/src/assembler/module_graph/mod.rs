mod analysis;
mod callgraph;
mod debug;
mod name_resolver;
mod rewrites;

pub use self::callgraph::{CallGraph, CycleError};
pub use self::name_resolver::{CallerInfo, ResolvedTarget};

use alloc::{boxed::Box, collections::BTreeMap, sync::Arc, vec::Vec};
use core::ops::Index;
use vm_core::Kernel;

use smallvec::{smallvec, SmallVec};

use self::{analysis::MaybeRewriteCheck, name_resolver::NameResolver, rewrites::ModuleRewriter};
use super::{GlobalProcedureIndex, ModuleIndex};
use crate::compiled_library::{ModuleInfo, ProcedureInfo};
use crate::{
    ast::{
<<<<<<< HEAD
        Export, FullyQualifiedProcedureName, InvocationTarget, Module, ProcedureIndex,
        ProcedureName, ResolvedProcedure,
=======
        Export, FullyQualifiedProcedureName, InvocationTarget, Module, Procedure, ProcedureIndex,
        ProcedureName,
>>>>>>> 454d3441
    },
    AssemblyError, LibraryPath, RpoDigest, Spanned,
};

/// Wraps all supported representations of a procedure in the module graph.
///
/// Currently, there are two supported representations:
/// - `Ast`: wraps a procedure for which we have access to the entire AST,
/// - `Info`: stores the procedure's name and digest (resulting from previously compiled
///   procedures).
pub enum ProcedureWrapper<'a> {
    Ast(&'a Export),
    Info(&'a ProcedureInfo),
}

impl<'a> ProcedureWrapper<'a> {
    /// Returns the name of the procedure.
    pub fn name(&self) -> &ProcedureName {
        match self {
            Self::Ast(p) => p.name(),
            Self::Info(p) => &p.name,
        }
    }

    /// Returns the wrapped procedure if in the `Ast` representation, or panics otherwise.
    ///
    /// # Panics
    /// - Panics if the wrapped procedure is not in the `Ast` representation.
    pub fn unwrap_ast(&self) -> &Export {
        match self {
            Self::Ast(proc) => proc,
            Self::Info(_) => panic!("expected AST procedure, but was compiled"),
        }
    }

    /// Returns true if the wrapped procedure is in the `Ast` representation.
    pub fn is_ast(&self) -> bool {
        matches!(self, Self::Ast(_))
    }
}

/// Wraps all supported representations of a module in the module graph.
///
/// Currently, there are two supported representations:
/// - `Ast`: wraps a module for which we have access to the entire AST,
/// - `Info`: stores only the necessary information about a module (resulting from previously
///   compiled modules).
#[derive(Clone)]
pub enum WrappedModule {
    Ast(Arc<Module>),
    Info(ModuleInfo),
}

impl WrappedModule {
    /// Returns the library path of the wrapped module.
    pub fn path(&self) -> &LibraryPath {
        match self {
            Self::Ast(m) => m.path(),
            Self::Info(m) => m.path(),
        }
    }

    /// Returns the wrapped module if in the `Ast` representation, or panics otherwise.
    ///
    /// # Panics
    /// - Panics if the wrapped module is not in the `Ast` representation.
    pub fn unwrap_ast(&self) -> &Arc<Module> {
        match self {
            Self::Ast(module) => module,
            Self::Info(_) => {
                panic!("expected module to be in AST representation, but was compiled")
            }
        }
    }

    /// Returns the wrapped module if in the `Info` representation, or panics otherwise.
    ///
    /// # Panics
    /// - Panics if the wrapped module is not in the `Info` representation.
    pub fn unwrap_info(&self) -> &ModuleInfo {
        match self {
            Self::Ast(_) => {
                panic!("expected module to be compiled, but was in AST representation")
            }
            Self::Info(module) => module,
        }
    }

    /// Resolves `name` to a procedure within the local scope of this module.
    pub fn resolve(&self, name: &ProcedureName) -> Option<ResolvedProcedure> {
        match self {
            WrappedModule::Ast(module) => module.resolve(name),
            WrappedModule::Info(module) => {
                module.get_proc_digest_by_name(name).map(ResolvedProcedure::MastRoot)
            }
        }
    }
}

/// Wraps modules that are pending in the [`ModuleGraph`].
#[derive(Clone)]
pub enum PendingModuleWrapper {
    Ast(Box<Module>),
    Info(ModuleInfo),
}

impl PendingModuleWrapper {
    /// Returns the library path of the wrapped module.
    pub fn path(&self) -> &LibraryPath {
        match self {
            Self::Ast(m) => m.path(),
            Self::Info(m) => m.path(),
        }
    }
}

// MODULE GRAPH
// ================================================================================================

#[derive(Default, Clone)]
pub struct ModuleGraph {
    modules: Vec<WrappedModule>,
    /// The set of modules pending additional processing before adding them to the graph.
    ///
    /// When adding a set of inter-dependent modules to the graph, we process them as a group, so
    /// that any references between them can be resolved, and the contents of the module
    /// rewritten to reflect the changes.
    ///
    /// Once added to the graph, modules become immutable, and any additional modules added after
    /// that must by definition only depend on modules in the graph, and not be depended upon.
    pending: Vec<PendingModuleWrapper>,
    /// The global call graph of calls, not counting those that are performed directly via MAST
    /// root.
    callgraph: CallGraph,
    /// The computed topological ordering of the call graph
    topo: Vec<GlobalProcedureIndex>,
    /// The set of MAST roots which have procedure definitions in this graph. There can be
    /// multiple procedures bound to the same root due to having identical code.
    roots: BTreeMap<RpoDigest, SmallVec<[GlobalProcedureIndex; 1]>>,
    kernel_index: Option<ModuleIndex>,
    kernel: Kernel,
}

// ------------------------------------------------------------------------------------------------
/// Constructors
impl ModuleGraph {
    /// Add `module` to the graph.
    ///
    /// NOTE: This operation only adds a module to the graph, but does not perform the
    /// important analysis needed for compilation, you must call [recompute] once all modules
    /// are added to ensure the analysis results reflect the current version of the graph.
    ///
    /// # Errors
    ///
    /// This operation can fail for the following reasons:
    ///
    /// * Module with same [LibraryPath] is in the graph already
    /// * Too many modules in the graph
    ///
    /// # Panics
    ///
    /// This function will panic if the number of modules exceeds the maximum representable
    /// [ModuleIndex] value, `u16::MAX`.
    pub fn add_ast_module(&mut self, module: Box<Module>) -> Result<ModuleIndex, AssemblyError> {
        self.add_module(PendingModuleWrapper::Ast(module))
    }

    /// Add the [`ModuleInfo`] to the graph.
    ///
    /// NOTE: This operation only adds a module to the graph, but does not perform the important
    /// analysis needed for compilation, you must call [`Self::recompute`] once all modules are
    /// added to ensure the analysis results reflect the current version of the graph.
    ///
    /// # Errors
    ///
    /// This operation can fail for the following reasons:
    ///
    /// * Module with same [LibraryPath] is in the graph already
    /// * Too many modules in the graph
    ///
    /// # Panics
    ///
    /// This function will panic if the number of modules exceeds the maximum representable
    /// [ModuleIndex] value, `u16::MAX`.
    pub fn add_module_info(
        &mut self,
        module_info: ModuleInfo,
    ) -> Result<ModuleIndex, AssemblyError> {
        self.add_module(PendingModuleWrapper::Info(module_info))
    }

    fn add_module(&mut self, module: PendingModuleWrapper) -> Result<ModuleIndex, AssemblyError> {
        let is_duplicate =
            self.is_pending(module.path()) || self.find_module_index(module.path()).is_some();
        if is_duplicate {
            return Err(AssemblyError::DuplicateModule {
                path: module.path().clone(),
            });
        }

        let module_id = self.next_module_id();
        self.pending.push(module);
        Ok(module_id)
    }

    fn is_pending(&self, path: &LibraryPath) -> bool {
        self.pending.iter().any(|m| m.path() == path)
    }

    #[inline]
    fn next_module_id(&self) -> ModuleIndex {
        ModuleIndex::new(self.modules.len() + self.pending.len())
    }
}

// ------------------------------------------------------------------------------------------------
/// Kernels
impl ModuleGraph {
    pub(super) fn set_kernel(&mut self, kernel_index: Option<ModuleIndex>, kernel: Kernel) {
        self.kernel_index = kernel_index;
        self.kernel = kernel;
    }

    pub fn kernel(&self) -> &Kernel {
        &self.kernel
    }

    #[allow(unused)]
    pub fn kernel_index(&self) -> Option<ModuleIndex> {
        self.kernel_index
    }

    pub fn has_nonempty_kernel(&self) -> bool {
        self.kernel_index.is_some() || !self.kernel.is_empty()
    }

    #[allow(unused)]
    pub fn is_kernel_procedure_root(&self, digest: &RpoDigest) -> bool {
        self.kernel.contains_proc(*digest)
    }
}

// ------------------------------------------------------------------------------------------------
/// Analysis
impl ModuleGraph {
    /// Recompute the module graph.
    ///
    /// This should be called any time `add_module`, `add_library`, etc., are called, when all such
    /// modifications to the graph are complete. For example, if you have a pair of libraries, a
    /// kernel module, and a program module that you want to compile together, you can call the
    /// various graph builder methods to add those modules to the pending set. Doing so does some
    /// initial sanity checking, but the bulk of the analysis work is done once the set of modules
    /// is final, and we can reason globally about a program or library.
    ///
    /// When this function is called, some initial information is calculated about the modules
    /// which are to be added to the graph, and then each module is visited to perform a deeper
    /// analysis than can be done by the `sema` module, as we now have the full set of modules
    /// available to do import resolution, and to rewrite invoke targets with their absolute paths
    /// and/or MAST roots. A variety of issues are caught at this stage.
    ///
    /// Once each module is validated, the various analysis results stored as part of the graph
    /// structure are updated to reflect that module being added to the graph. Once part of the
    /// graph, the module becomes immutable/clone-on-write, so as to allow the graph to be
    /// cheaply cloned.
    ///
    /// The final, and most important, analysis done by this function is the topological sort of
    /// the global call graph, which contains the inter-procedural dependencies of every procedure
    /// in the module graph. We use this sort order to do two things:
    ///
    /// 1. Verify that there are no static cycles in the graph that would prevent us from being able
    ///    to hash the generated MAST of the program. NOTE: dynamic cycles, e.g. those induced by
    ///    `dynexec`, are perfectly fine, we are only interested in preventing cycles that interfere
    ///    with the ability to generate MAST roots.
    ///
    /// 2. Visit the call graph bottom-up, so that we can fully compile a procedure before any of
    ///    its callers, and thus rewrite those callers to reference that procedure by MAST root,
    ///    rather than by name. As a result, a compiled MAST program is like an immutable snapshot
    ///    of the entire call graph at the time of compilation. Later, if we choose to recompile a
    ///    subset of modules (currently we do not have support for this in the assembler API), we
    ///    can re-analyze/re-compile only those parts of the graph which have actually changed.
    ///
    /// NOTE: This will return `Err` if we detect a validation error, a cycle in the graph, or an
    /// operation not supported by the current configuration. Basically, for any reason that would
    /// cause the resulting graph to represent an invalid program.
    pub fn recompute(&mut self) -> Result<(), AssemblyError> {
        // It is acceptable for there to be no changes, but if the graph is empty and no changes
        // are being made, we treat that as an error
        if self.modules.is_empty() && self.pending.is_empty() {
            return Err(AssemblyError::Empty);
        }

        // If no changes are being made, we're done
        if self.pending.is_empty() {
            return Ok(());
        }

        // Remove previous topological sort, since it is no longer valid
        self.topo.clear();

        // Visit all of the pending modules, assigning them ids, and adding them to the module
        // graph after rewriting any calls to use absolute paths
        let high_water_mark = self.modules.len();
        let pending = core::mem::take(&mut self.pending);
        for (pending_index, pending_module) in pending.iter().enumerate() {
            let module_id = ModuleIndex::new(high_water_mark + pending_index);

            // Apply module to call graph
            match pending_module {
                PendingModuleWrapper::Ast(pending_module) => {
                    for (index, procedure) in pending_module.procedures().enumerate() {
                        let procedure_id = ProcedureIndex::new(index);
                        let global_id = GlobalProcedureIndex {
                            module: module_id,
                            index: procedure_id,
                        };

                        // Ensure all entrypoints and exported symbols are represented in the call
                        // graph, even if they have no edges, we need them
                        // in the graph for the topological sort
                        if matches!(procedure, Export::Procedure(_)) {
                            self.callgraph.get_or_insert_node(global_id);
                        }
                    }
                }
                PendingModuleWrapper::Info(pending_module) => {
                    for (proc_index, _procedure) in pending_module.procedure_infos() {
                        let global_id = GlobalProcedureIndex {
                            module: module_id,
                            index: proc_index,
                        };
                        self.callgraph.get_or_insert_node(global_id);
                    }
                }
            }
        }

        // Obtain a set of resolvers for the pending modules so that we can do name resolution
        // before they are added to the graph
        let mut resolver = NameResolver::new(self);
        for module in pending.iter() {
            if let PendingModuleWrapper::Ast(module) = module {
                resolver.push_pending(module);
            }
        }
        let mut edges = Vec::new();
        let mut finished: Vec<WrappedModule> = Vec::new();

        // Visit all of the newly-added modules and perform any rewrites to AST modules.
        for (pending_index, module) in pending.into_iter().enumerate() {
            match module {
                PendingModuleWrapper::Ast(mut ast_module) => {
                    let module_id = ModuleIndex::new(high_water_mark + pending_index);

                    let mut rewriter = ModuleRewriter::new(&resolver);
                    rewriter.apply(module_id, &mut ast_module)?;

<<<<<<< HEAD
                    // Gather the phantom calls found while rewriting the module
                    phantoms.extend(rewriter.phantoms());

                    for (index, procedure) in ast_module.procedures().enumerate() {
                        let procedure_id = ProcedureIndex::new(index);
                        let gid = GlobalProcedureIndex {
                            module: module_id,
                            index: procedure_id,
                        };

                        for invoke in procedure.invoked() {
                            let caller = CallerInfo {
                                span: invoke.span(),
                                source_file: ast_module.source_file(),
                                module: module_id,
                                kind: invoke.kind,
                            };
                            if let Some(callee) =
                                resolver.resolve_target(&caller, &invoke.target)?.into_global_id()
                            {
                                edges.push((gid, callee));
                            }
                        }
=======
            for (index, procedure) in module.procedures().enumerate() {
                let procedure_id = ProcedureIndex::new(index);
                let gid = GlobalProcedureIndex {
                    module: module_id,
                    index: procedure_id,
                };

                for invoke in procedure.invoked() {
                    let caller = CallerInfo {
                        span: invoke.span(),
                        source_file: module.source_file(),
                        module: module_id,
                        kind: invoke.kind,
                    };
                    if let Some(callee) =
                        resolver.resolve_target(&caller, &invoke.target)?.into_global_id()
                    {
                        edges.push((gid, callee));
>>>>>>> 454d3441
                    }

                    finished.push(WrappedModule::Ast(Arc::new(*ast_module)))
                }
                PendingModuleWrapper::Info(module) => {
                    finished.push(WrappedModule::Info(module));
                }
            }
        }

        // Release the graph again
        drop(resolver);

        // Extend the graph with all of the new additions
        self.modules.append(&mut finished);
        edges
            .into_iter()
            .for_each(|(caller, callee)| self.callgraph.add_edge(caller, callee));

        // Visit all of the (AST) modules in the base module graph, and modify them if any of the
        // pending modules allow additional information to be inferred (such as the absolute path of
        // imports, etc)
        for module_index in 0..high_water_mark {
            let module_id = ModuleIndex::new(module_index);
            let module = self.modules[module_id.as_usize()].clone();

            if let WrappedModule::Ast(module) = module {
                // Re-analyze the module, and if we needed to clone-on-write, the new module will be
                // returned. Otherwise, `Ok(None)` indicates that the module is unchanged, and `Err`
                // indicates that re-analysis has found an issue with this module.
                if let Some(new_module) = self.reanalyze_module(module_id, module)? {
                    self.modules[module_id.as_usize()] = WrappedModule::Ast(new_module);
                }
            }
        }

        // Make sure the graph is free of cycles
        let topo = self.callgraph.toposort().map_err(|cycle| {
            let iter = cycle.into_node_ids();
            let mut nodes = Vec::with_capacity(iter.len());
            for node in iter {
                let module = self[node.module].path();
                let proc = self.get_procedure_unsafe(node);
                nodes.push(format!("{}::{}", module, proc.name()));
            }
            AssemblyError::Cycle { nodes }
        })?;
        self.topo = topo;

        Ok(())
    }

    fn reanalyze_module(
        &mut self,
        module_id: ModuleIndex,
        module: Arc<Module>,
    ) -> Result<Option<Arc<Module>>, AssemblyError> {
        let resolver = NameResolver::new(self);
        let maybe_rewrite = MaybeRewriteCheck::new(&resolver);
        if maybe_rewrite.check(module_id, &module)? {
            // We need to rewrite this module again, so get an owned copy of the original
            // and use that
            let mut module = Box::new(Arc::unwrap_or_clone(module));
            let mut rewriter = ModuleRewriter::new(&resolver);
            rewriter.apply(module_id, &mut module)?;

            Ok(Some(Arc::from(module)))
        } else {
            Ok(None)
        }
    }
}

// ------------------------------------------------------------------------------------------------
/// Accessors/Queries
impl ModuleGraph {
<<<<<<< HEAD
    /// Get a slice representing the topological ordering of this graph.
    ///
    /// The slice is ordered such that when a node is encountered, all of its dependencies come
    /// after it in the slice. Thus, by walking the slice in reverse, we visit the leaves of the
    /// graph before any of the dependents of those leaves. We use this property to resolve MAST
    /// roots for the entire program, bottom-up.
    pub fn topological_sort(&self) -> &[GlobalProcedureIndex] {
        self.topo.as_slice()
    }

    /// Compute the topological sort of the callgraph rooted at `caller`, only for procedures that
    /// need to be assembled (i.e. in `Ast` representation).
    pub fn topological_sort_ast_procs_from_root(
=======
    /// Compute the topological sort of the callgraph rooted at `caller`
    pub fn topological_sort_from_root(
>>>>>>> 454d3441
        &self,
        caller: GlobalProcedureIndex,
    ) -> Result<Vec<GlobalProcedureIndex>, CycleError> {
        Ok(self
            .callgraph
            .toposort_caller(caller)?
            .into_iter()
            .filter(|&gid| self.get_procedure_unsafe(gid).is_ast())
            .collect())
    }

    /// Fetch a [Module] by [ModuleIndex]
    #[allow(unused)]
    pub fn get_module(&self, id: ModuleIndex) -> Option<WrappedModule> {
        self.modules.get(id.as_usize()).cloned()
    }

<<<<<<< HEAD
    /// Fetch a [Module] by [ModuleIndex]
    pub fn contains_module(&self, id: ModuleIndex) -> bool {
        self.modules.get(id.as_usize()).is_some()
    }

    /// Fetch a [WrapperProcedure] by [GlobalProcedureIndex], or `None` if index is invalid.
=======
    /// Fetch a [Export] by [GlobalProcedureIndex]
>>>>>>> 454d3441
    #[allow(unused)]
    pub fn get_procedure(&self, id: GlobalProcedureIndex) -> Option<ProcedureWrapper> {
        match &self.modules[id.module.as_usize()] {
            WrappedModule::Ast(m) => m.get(id.index).map(ProcedureWrapper::Ast),
            WrappedModule::Info(m) => {
                m.get_proc_info_by_index(id.index).map(ProcedureWrapper::Info)
            }
        }
    }

<<<<<<< HEAD
    /// Fetch a [WrapperProcedure] by [GlobalProcedureIndex].
    ///
    /// # Panics
    /// - Panics if index is invalid.
    pub fn get_procedure_unsafe(&self, id: GlobalProcedureIndex) -> ProcedureWrapper {
        match &self.modules[id.module.as_usize()] {
            WrappedModule::Ast(m) => ProcedureWrapper::Ast(&m[id.index]),
            WrappedModule::Info(m) => {
                ProcedureWrapper::Info(m.get_proc_info_by_index(id.index).unwrap())
            }
        }
    }

=======
>>>>>>> 454d3441
    pub fn get_procedure_index_by_digest(
        &self,
        digest: &RpoDigest,
    ) -> Option<GlobalProcedureIndex> {
        self.roots.get(digest).map(|indices| indices[0])
    }

    #[allow(unused)]
    pub fn callees(&self, gid: GlobalProcedureIndex) -> &[GlobalProcedureIndex] {
        self.callgraph.out_edges(gid)
    }

    /// Resolves `target` from the perspective of `caller`.
    pub fn resolve_target(
        &self,
        caller: &CallerInfo,
        target: &InvocationTarget,
    ) -> Result<ResolvedTarget, AssemblyError> {
        let resolver = NameResolver::new(self);
        resolver.resolve_target(caller, target)
    }

    /// Registers a [RpoDigest] as corresponding to a given [GlobalProcedureIndex].
    ///
    /// # SAFETY
    ///
    /// It is essential that the caller _guarantee_ that the given digest belongs to the specified
    /// procedure. It is fine if there are multiple procedures with the same digest, but it _must_
    /// be the case that if a given digest is specified, it can be used as if it was the definition
    /// of the referenced procedure, i.e. they are referentially transparent.
    pub(crate) fn register_mast_root(
        &mut self,
        id: GlobalProcedureIndex,
        digest: RpoDigest,
    ) -> Result<(), AssemblyError> {
        use alloc::collections::btree_map::Entry;
        match self.roots.entry(digest) {
            Entry::Occupied(ref mut entry) => {
                let prev_id = entry.get()[0];
                if prev_id != id {
                    let prev_proc = {
                        match &self.modules[prev_id.module.as_usize()] {
                            WrappedModule::Ast(module) => Some(&module[prev_id.index]),
                            WrappedModule::Info(_) => None,
                        }
                    };
                    let current_proc = {
                        match &self.modules[id.module.as_usize()] {
                            WrappedModule::Ast(module) => Some(&module[id.index]),
                            WrappedModule::Info(_) => None,
                        }
                    };

                    // Note: For compiled procedures, we can't check further if they're compatible,
                    // so we assume they are.
                    if let (Some(prev_proc), Some(current_proc)) = (prev_proc, current_proc) {
                        if prev_proc.num_locals() != current_proc.num_locals() {
                            // Multiple procedures with the same root, but incompatible
                            let prev_module = self.modules[prev_id.module.as_usize()].path();
                            let prev_name = FullyQualifiedProcedureName {
                                span: prev_proc.span(),
                                module: prev_module.clone(),
                                name: prev_proc.name().clone(),
                            };
                            let current_module = self.modules[id.module.as_usize()].path();
                            let current_name = FullyQualifiedProcedureName {
                                span: current_proc.span(),
                                module: current_module.clone(),
                                name: current_proc.name().clone(),
                            };
                            return Err(AssemblyError::ConflictingDefinitions {
                                first: prev_name,
                                second: current_name,
                            });
                        }
                    }

                    // Multiple procedures with the same root, but compatible
                    entry.get_mut().push(id);
                }
            }
            Entry::Vacant(entry) => {
                entry.insert(smallvec![id]);
            }
        }

        Ok(())
    }

<<<<<<< HEAD
    /// Resolves a [FullyQualifiedProcedureName] to its defining [Procedure].
    pub fn find(
        &self,
        source_file: Option<Arc<SourceFile>>,
        name: &FullyQualifiedProcedureName,
    ) -> Result<GlobalProcedureIndex, AssemblyError> {
        let mut next = Cow::Borrowed(name);
        let mut caller = source_file.clone();
        loop {
            let module_index = self.find_module_index(&next.module).ok_or_else(|| {
                AssemblyError::UndefinedModule {
                    span: next.span(),
                    source_file: caller.clone(),
                    path: name.module.clone(),
                }
            })?;
            let module = &self.modules[module_index.as_usize()];

            match module {
                WrappedModule::Ast(module) => {
                    match module.resolve(&next.name) {
                        Some(ResolvedProcedure::Local(index)) => {
                            let id = GlobalProcedureIndex {
                                module: module_index,
                                index: index.into_inner(),
                            };
                            break Ok(id);
                        }
                        Some(ResolvedProcedure::External(fqn)) => {
                            // If we see that we're about to enter an infinite resolver loop because
                            // of a recursive alias, return an error
                            if name == &fqn {
                                break Err(AssemblyError::RecursiveAlias {
                                    source_file: caller.clone(),
                                    name: name.clone(),
                                });
                            }
                            next = Cow::Owned(fqn);
                            caller = module.source_file();
                        }
                        Some(ResolvedProcedure::MastRoot(ref digest)) => {
                            if let Some(id) = self.get_procedure_index_by_digest(digest) {
                                break Ok(id);
                            }
                            break Err(AssemblyError::Failed {
                                labels: vec![RelatedLabel::error("undefined procedure")
                                    .with_source_file(source_file)
                                    .with_labeled_span(
                                        next.span(),
                                        "unable to resolve this reference",
                                    )],
                            });
                        }
                        None => {
                            // No such procedure known to `module`
                            break Err(AssemblyError::Failed {
                                labels: vec![RelatedLabel::error("undefined procedure")
                                    .with_source_file(source_file)
                                    .with_labeled_span(
                                        next.span(),
                                        "unable to resolve this reference",
                                    )],
                            });
                        }
                    }
                }
                WrappedModule::Info(module) => {
                    break module
                        .procedure_infos()
                        .find_map(|(index, procedure)| {
                            if procedure.name == name.name {
                                Some(GlobalProcedureIndex {
                                    module: module_index,
                                    index,
                                })
                            } else {
                                None
                            }
                        })
                        .ok_or(AssemblyError::Failed {
                            labels: vec![RelatedLabel::error("undefined procedure")
                                .with_source_file(source_file)
                                .with_labeled_span(
                                    next.span(),
                                    "unable to resolve this reference",
                                )],
                        })
                }
            }
        }
    }

=======
>>>>>>> 454d3441
    /// Resolve a [LibraryPath] to a [ModuleIndex] in this graph
    pub fn find_module_index(&self, name: &LibraryPath) -> Option<ModuleIndex> {
        self.modules.iter().position(|m| m.path() == name).map(ModuleIndex::new)
    }

    /// Resolve a [LibraryPath] to a [Module] in this graph
    pub fn find_module(&self, name: &LibraryPath) -> Option<WrappedModule> {
        self.modules.iter().find(|m| m.path() == name).cloned()
    }

    /// Returns an iterator over the set of [Module]s in this graph, and their indices
    #[allow(unused)]
    pub fn modules(&self) -> impl Iterator<Item = (ModuleIndex, WrappedModule)> + '_ {
        self.modules
            .iter()
            .enumerate()
            .map(|(idx, m)| (ModuleIndex::new(idx), m.clone()))
    }

    /// Like [modules], but returns a reference to the module, rather than an owned pointer
    #[allow(unused)]
    pub fn modules_by_ref(&self) -> impl Iterator<Item = (ModuleIndex, &WrappedModule)> + '_ {
        self.modules.iter().enumerate().map(|(idx, m)| (ModuleIndex::new(idx), m))
    }
}

impl Index<ModuleIndex> for ModuleGraph {
    type Output = WrappedModule;

    fn index(&self, index: ModuleIndex) -> &Self::Output {
        self.modules.index(index.as_usize())
    }
}<|MERGE_RESOLUTION|>--- conflicted
+++ resolved
@@ -9,6 +9,7 @@
 
 use alloc::{boxed::Box, collections::BTreeMap, sync::Arc, vec::Vec};
 use core::ops::Index;
+use std::borrow::Cow;
 use vm_core::Kernel;
 
 use smallvec::{smallvec, SmallVec};
@@ -16,15 +17,11 @@
 use self::{analysis::MaybeRewriteCheck, name_resolver::NameResolver, rewrites::ModuleRewriter};
 use super::{GlobalProcedureIndex, ModuleIndex};
 use crate::compiled_library::{ModuleInfo, ProcedureInfo};
+use crate::diagnostics::{RelatedLabel, SourceFile};
 use crate::{
     ast::{
-<<<<<<< HEAD
         Export, FullyQualifiedProcedureName, InvocationTarget, Module, ProcedureIndex,
         ProcedureName, ResolvedProcedure,
-=======
-        Export, FullyQualifiedProcedureName, InvocationTarget, Module, Procedure, ProcedureIndex,
-        ProcedureName,
->>>>>>> 454d3441
     },
     AssemblyError, LibraryPath, RpoDigest, Spanned,
 };
@@ -270,6 +267,16 @@
 // ------------------------------------------------------------------------------------------------
 /// Analysis
 impl ModuleGraph {
+    /// Get a slice representing the topological ordering of this graph.
+    ///
+    /// The slice is ordered such that when a node is encountered, all of its dependencies come
+    /// after it in the slice. Thus, by walking the slice in reverse, we visit the leaves of the
+    /// graph before any of the dependents of those leaves. We use this property to resolve MAST
+    /// roots for the entire program, bottom-up.
+    pub fn topological_sort(&self) -> &[GlobalProcedureIndex] {
+        self.topo.as_slice()
+    }
+
     /// Recompute the module graph.
     ///
     /// This should be called any time `add_module`, `add_library`, etc., are called, when all such
@@ -380,10 +387,6 @@
 
                     let mut rewriter = ModuleRewriter::new(&resolver);
                     rewriter.apply(module_id, &mut ast_module)?;
-
-<<<<<<< HEAD
-                    // Gather the phantom calls found while rewriting the module
-                    phantoms.extend(rewriter.phantoms());
 
                     for (index, procedure) in ast_module.procedures().enumerate() {
                         let procedure_id = ProcedureIndex::new(index);
@@ -405,26 +408,6 @@
                                 edges.push((gid, callee));
                             }
                         }
-=======
-            for (index, procedure) in module.procedures().enumerate() {
-                let procedure_id = ProcedureIndex::new(index);
-                let gid = GlobalProcedureIndex {
-                    module: module_id,
-                    index: procedure_id,
-                };
-
-                for invoke in procedure.invoked() {
-                    let caller = CallerInfo {
-                        span: invoke.span(),
-                        source_file: module.source_file(),
-                        module: module_id,
-                        kind: invoke.kind,
-                    };
-                    if let Some(callee) =
-                        resolver.resolve_target(&caller, &invoke.target)?.into_global_id()
-                    {
-                        edges.push((gid, callee));
->>>>>>> 454d3441
                     }
 
                     finished.push(WrappedModule::Ast(Arc::new(*ast_module)))
@@ -501,24 +484,8 @@
 // ------------------------------------------------------------------------------------------------
 /// Accessors/Queries
 impl ModuleGraph {
-<<<<<<< HEAD
-    /// Get a slice representing the topological ordering of this graph.
-    ///
-    /// The slice is ordered such that when a node is encountered, all of its dependencies come
-    /// after it in the slice. Thus, by walking the slice in reverse, we visit the leaves of the
-    /// graph before any of the dependents of those leaves. We use this property to resolve MAST
-    /// roots for the entire program, bottom-up.
-    pub fn topological_sort(&self) -> &[GlobalProcedureIndex] {
-        self.topo.as_slice()
-    }
-
-    /// Compute the topological sort of the callgraph rooted at `caller`, only for procedures that
-    /// need to be assembled (i.e. in `Ast` representation).
-    pub fn topological_sort_ast_procs_from_root(
-=======
     /// Compute the topological sort of the callgraph rooted at `caller`
     pub fn topological_sort_from_root(
->>>>>>> 454d3441
         &self,
         caller: GlobalProcedureIndex,
     ) -> Result<Vec<GlobalProcedureIndex>, CycleError> {
@@ -526,6 +493,7 @@
             .callgraph
             .toposort_caller(caller)?
             .into_iter()
+            // TODOP: do this outside the function
             .filter(|&gid| self.get_procedure_unsafe(gid).is_ast())
             .collect())
     }
@@ -536,16 +504,12 @@
         self.modules.get(id.as_usize()).cloned()
     }
 
-<<<<<<< HEAD
     /// Fetch a [Module] by [ModuleIndex]
     pub fn contains_module(&self, id: ModuleIndex) -> bool {
         self.modules.get(id.as_usize()).is_some()
     }
 
     /// Fetch a [WrapperProcedure] by [GlobalProcedureIndex], or `None` if index is invalid.
-=======
-    /// Fetch a [Export] by [GlobalProcedureIndex]
->>>>>>> 454d3441
     #[allow(unused)]
     pub fn get_procedure(&self, id: GlobalProcedureIndex) -> Option<ProcedureWrapper> {
         match &self.modules[id.module.as_usize()] {
@@ -556,7 +520,6 @@
         }
     }
 
-<<<<<<< HEAD
     /// Fetch a [WrapperProcedure] by [GlobalProcedureIndex].
     ///
     /// # Panics
@@ -570,8 +533,6 @@
         }
     }
 
-=======
->>>>>>> 454d3441
     pub fn get_procedure_index_by_digest(
         &self,
         digest: &RpoDigest,
@@ -661,7 +622,6 @@
         Ok(())
     }
 
-<<<<<<< HEAD
     /// Resolves a [FullyQualifiedProcedureName] to its defining [Procedure].
     pub fn find(
         &self,
@@ -754,8 +714,6 @@
         }
     }
 
-=======
->>>>>>> 454d3441
     /// Resolve a [LibraryPath] to a [ModuleIndex] in this graph
     pub fn find_module_index(&self, name: &LibraryPath) -> Option<ModuleIndex> {
         self.modules.iter().position(|m| m.path() == name).map(ModuleIndex::new)
