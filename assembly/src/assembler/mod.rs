use crate::{
    ast::{
<<<<<<< HEAD
        self, AliasTarget, Export, FullyQualifiedProcedureName, Instruction, InvocationTarget,
        InvokeKind, Module, ModuleKind, ProcedureIndex,
    },
    compiled_library::{
        CompiledFullyQualifiedProcedureName, CompiledLibrary, CompiledLibraryMetadata,
        ProcedureInfo,
=======
        self, FullyQualifiedProcedureName, Instruction, InvocationTarget, InvokeKind, ModuleKind,
        ProcedureIndex,
>>>>>>> b8a767f3
    },
    diagnostics::Report,
    library::CompiledLibrary,
    sema::SemanticAnalysisError,
    AssemblyError, Compile, CompileOptions, Felt, Library, LibraryNamespace, LibraryPath,
    RpoDigest, Spanned, ONE, ZERO,
};
use alloc::{sync::Arc, vec::Vec};
use mast_forest_builder::MastForestBuilder;
use miette::miette;
use vm_core::{mast::MastNodeId, Decorator, DecoratorList, Kernel, Operation, Program};

mod basic_block_builder;
mod id;
mod instruction;
mod mast_forest_builder;
mod module_graph;
mod procedure;
#[cfg(test)]
mod tests;

pub use self::id::{GlobalProcedureIndex, ModuleIndex};
pub use self::procedure::{Procedure, ProcedureContext};

use self::basic_block_builder::BasicBlockBuilder;
use self::module_graph::{CallerInfo, ModuleGraph, ResolvedTarget};

// ASSEMBLER
// ================================================================================================

/// The [Assembler] is the primary interface for compiling Miden Assembly to the Miden Abstract
/// Syntax Tree (MAST).
///
/// # Usage
///
/// Depending on your needs, there are multiple ways of using the assembler, and whether or not you
/// want to provide a custom kernel.
///
/// <div class="warning">
/// Programs compiled with an empty kernel cannot use the `syscall` instruction.
/// </div>
///
/// * If you have a single executable module you want to compile, just call
///   [Assembler::assemble_program].
/// * If you want to link your executable to a few other modules that implement supporting
///   procedures, build the assembler with them first, using the various builder methods on
///   [Assembler], e.g. [Assembler::with_module], [Assembler::with_library], etc. Then, call
///   [Assembler::assemble_program] to get your compiled program.
#[derive(Clone, Default)]
pub struct Assembler {
    /// The global [ModuleGraph] for this assembler.
    module_graph: ModuleGraph,
    /// Whether to treat warning diagnostics as errors
    warnings_as_errors: bool,
    /// Whether the assembler enables extra debugging information.
    in_debug_mode: bool,
}

// ------------------------------------------------------------------------------------------------
/// Constructors
impl Assembler {
    /// Start building an [Assembler]
    pub fn new() -> Self {
        Self::default()
    }

    /// Start building an [`Assembler`] with the given [`Kernel`].
    pub fn with_kernel(kernel: Kernel) -> Self {
        let mut assembler = Self::new();

        assembler.module_graph.set_kernel(None, kernel);

        assembler
    }

    /// Sets the default behavior of this assembler with regard to warning diagnostics.
    ///
    /// When true, any warning diagnostics that are emitted will be promoted to errors.
    pub fn with_warnings_as_errors(mut self, yes: bool) -> Self {
        self.warnings_as_errors = yes;
        self
    }

    /// Puts the assembler into the debug mode.
    pub fn with_debug_mode(mut self, yes: bool) -> Self {
        self.in_debug_mode = yes;
        self
    }

    /// Adds `module` to the module graph of the assembler.
    ///
    /// The given module must be a library module, or an error will be returned.
    #[inline]
    pub fn with_module(mut self, module: impl Compile) -> Result<Self, Report> {
        self.add_module(module)?;

        Ok(self)
    }

    /// Adds `module` to the module graph of the assembler with the given options.
    ///
    /// The given module must be a library module, or an error will be returned.
    #[inline]
    pub fn with_module_and_options(
        mut self,
        module: impl Compile,
        options: CompileOptions,
    ) -> Result<Self, Report> {
        self.add_module_with_options(module, options)?;

        Ok(self)
    }

    /// Adds `module` to the module graph of the assembler.
    ///
    /// The given module must be a library module, or an error will be returned.
    #[inline]
    pub fn add_module(&mut self, module: impl Compile) -> Result<(), Report> {
        self.add_module_with_options(module, CompileOptions::for_library())
    }

    /// Adds `module` to the module graph of the assembler, using the provided options.
    ///
    /// The given module must be a library or kernel module, or an error will be returned
    pub fn add_module_with_options(
        &mut self,
        module: impl Compile,
        options: CompileOptions,
    ) -> Result<(), Report> {
        let kind = options.kind;
        if kind != ModuleKind::Library {
            return Err(Report::msg(
                "only library modules are supported by `add_module_with_options`",
            ));
        }

        let module = module.compile_with_options(options)?;
        assert_eq!(module.kind(), kind, "expected module kind to match compilation options");

        self.module_graph.add_ast_module(module)?;

        Ok(())
    }

    /// Adds the compiled library to provide modules for the compilation.
    pub fn add_compiled_library(&mut self, library: CompiledLibrary) -> Result<(), Report> {
        let module_indexes: Vec<ModuleIndex> = library
            .into_module_infos()
            .map(|module| self.module_graph.add_module_info(module))
            .collect::<Result<_, _>>()?;

        self.module_graph.recompute()?;

        // Register all procedures as roots
        for module_index in module_indexes {
            for (proc_index, proc) in
                self.module_graph[module_index].unwrap_info().clone().procedure_infos()
            {
                let gid = GlobalProcedureIndex {
                    module: module_index,
                    index: proc_index,
                };

                self.module_graph.register_mast_root(gid, proc.digest)?;
            }
        }

        Ok(())
    }

    /// Adds the library to provide modules for the compilation.
    pub fn with_library<L>(mut self, library: &L) -> Result<Self, Report>
    where
        L: ?Sized + Library + 'static,
    {
        self.add_library(library)?;

        Ok(self)
    }

    /// Adds the library to provide modules for the compilation.
    pub fn add_library<L>(&mut self, library: &L) -> Result<(), Report>
    where
        L: ?Sized + Library + 'static,
    {
        let namespace = library.root_ns();
        library.modules().try_for_each(|module| {
            if !module.is_in_namespace(namespace) {
                return Err(Report::new(AssemblyError::InconsistentNamespace {
                    expected: namespace.clone(),
                    actual: module.namespace().clone(),
                }));
            }

            self.add_module(module)?;

            Ok(())
        })
    }

    /// Adds a library bundle to provide modules for the compilation.
    pub fn with_libraries<'a, I, L>(mut self, libraries: I) -> Result<Self, Report>
    where
        L: ?Sized + Library + 'static,
        I: IntoIterator<Item = &'a L>,
    {
        self.add_libraries(libraries)?;
        Ok(self)
    }

    /// Adds a library bundle to provide modules for the compilation.
    pub fn add_libraries<'a, I, L>(&mut self, libraries: I) -> Result<(), Report>
    where
        L: ?Sized + Library + 'static,
        I: IntoIterator<Item = &'a L>,
    {
        for library in libraries {
            self.add_library(library)?;
        }
        Ok(())
    }
}

// ------------------------------------------------------------------------------------------------
/// Public Accessors
impl Assembler {
    /// Returns true if this assembler promotes warning diagnostics as errors by default.
    pub fn warnings_as_errors(&self) -> bool {
        self.warnings_as_errors
    }

    /// Returns true if this assembler was instantiated in debug mode.
    pub fn in_debug_mode(&self) -> bool {
        self.in_debug_mode
    }

    /// Returns a reference to the kernel for this assembler.
    ///
    /// If the assembler was instantiated without a kernel, the internal kernel will be empty.
    pub fn kernel(&self) -> &Kernel {
        self.module_graph.kernel()
    }

    #[cfg(any(test, feature = "testing"))]
    #[doc(hidden)]
    pub fn module_graph(&self) -> &ModuleGraph {
        &self.module_graph
    }
}

// ------------------------------------------------------------------------------------------------
/// Compilation/Assembly
impl Assembler {
    /// Assembles a set of modules into a library.
<<<<<<< HEAD
    ///
    /// The returned library can be added to the assembler assembling a program that depends on the
    /// library using [`Self::add_compiled_library`].
    pub fn assemble_library(
        mut self,
        modules: impl Iterator<Item = impl Compile>,
        metadata: CompiledLibraryMetadata, // name, version etc.
    ) -> Result<CompiledLibrary, Report> {
        let module_ids: Vec<ModuleIndex> = modules
            .map(|module| {
                let module = module.compile_with_options(CompileOptions::for_library())?;

                if module.path().namespace() != &metadata.name {
                    return Err(miette!(
                        "library namespace is {}, but module {} has namespace {}",
                        metadata.name,
                        module.name(),
                        module.path().namespace()
                    ));
                }

                Ok(self.module_graph.add_ast_module(module)?)
=======
    pub fn assemble_library(
        mut self,
        modules: impl Iterator<Item = impl Compile>,
    ) -> Result<CompiledLibrary, Report> {
        let module_indices: Vec<ModuleIndex> = modules
            .map(|module| {
                let module = module.compile_with_options(CompileOptions::for_library())?;

                Ok(self.module_graph.add_module(module)?)
>>>>>>> b8a767f3
            })
            .collect::<Result<_, Report>>()?;
        self.module_graph.recompute()?;

        let mut mast_forest_builder = MastForestBuilder::default();

<<<<<<< HEAD
        self.assemble_graph(&mut mast_forest_builder)?;

        let exports = {
            let mut exports = Vec::new();
            for module_id in module_ids {
                let module = self.module_graph.get_module(module_id).unwrap();
                let module_path = module.path();

                let exports_in_module: Vec<CompiledFullyQualifiedProcedureName> =
                    self.get_module_exports(module_id, &mast_forest_builder).map(|procedures| {
                        procedures
                            .into_iter()
                            .map(|proc| {
                                CompiledFullyQualifiedProcedureName::new(
                                    module_path.clone(),
                                    proc.name,
                                )
                            })
                            .collect()
                    })?;

                exports.extend(exports_in_module);
            }

            exports
        };

        Ok(CompiledLibrary::new(mast_forest_builder.build(), exports, metadata)?)
    }

    /// Get the set of exported procedure infos of the given module.
    ///
    /// Returns an error if the provided Miden Assembly is invalid.
    fn get_module_exports(
        &mut self,
        module_index: ModuleIndex,
        mast_forest_builder: &MastForestBuilder,
    ) -> Result<Vec<ProcedureInfo>, Report> {
        assert!(self.module_graph.contains_module(module_index), "invalid module index");

        let exports: Vec<ProcedureInfo> = match &self.module_graph[module_index] {
            module_graph::WrappedModule::Ast(module) => {
                self.get_module_exports_ast(module_index, module, mast_forest_builder)?
            }
            module_graph::WrappedModule::Info(module) => {
                module.procedure_infos().map(|(_idx, proc)| proc).cloned().collect()
            }
        };

        Ok(exports)
    }

    /// Helper function for [`Self::get_module_exports`], specifically for when the inner
    /// [`module_graph::WrappedModule`] is in `Ast` representation.
    fn get_module_exports_ast(
        &self,
        module_index: ModuleIndex,
        module: &Arc<Module>,
        mast_forest_builder: &MastForestBuilder,
    ) -> Result<Vec<ProcedureInfo>, Report> {
        let mut exports = Vec::new();
        for (index, procedure) in module.procedures().enumerate() {
            // Only add exports; locals will be added if they are in the call graph rooted
            // at those procedures
            if !procedure.visibility().is_exported() {
                continue;
            }
            let gid = match procedure {
                        Export::Procedure(_) => GlobalProcedureIndex {
                            module: module_index,
                            index: ProcedureIndex::new(index),
                        },
                        Export::Alias(ref alias) => {
                            match alias.target() {
                                AliasTarget::MastRoot(digest) => {
                                    self.module_graph.get_procedure_index_by_digest(digest)
                                        .unwrap_or_else(|| {
                                            panic!(
                                                "compilation apparently succeeded, but did not find a \
                                                        entry in the procedure cache for alias '{}', i.e. '{}'",
                                                alias.name(),
                                                digest
                                            );
                                        })
                                }
                                AliasTarget::Path(ref name)=> {
                                    self.module_graph.find(alias.source_file(), name)?
                                }
                            }
                        }
                    };
            let proc = mast_forest_builder.get_procedure(gid).unwrap_or_else(|| match procedure {
                Export::Procedure(ref proc) => {
                    panic!(
                        "compilation apparently succeeded, but did not find a \
                                entry in the procedure cache for '{}'",
                        proc.name()
                    )
                }
                Export::Alias(ref alias) => {
                    panic!(
                        "compilation apparently succeeded, but did not find a \
                                entry in the procedure cache for alias '{}', i.e. '{}'",
                        alias.name(),
                        alias.target()
                    );
                }
            });

            let compiled_proc = ProcedureInfo {
                name: proc.name().clone(),
                digest: mast_forest_builder[proc.body_node_id()].digest(),
            };

            exports.push(compiled_proc);
        }

        Ok(exports)
=======
        let exports = {
            let mut exports = Vec::new();

            for module_idx in module_indices {
                let module = self.module_graph.get_module(module_idx).unwrap();

                for (proc_idx, procedure) in module.procedures().enumerate() {
                    // Only add exports; locals will be added if they are in the call graph rooted
                    // at those procedures
                    if !procedure.visibility().is_exported() {
                        continue;
                    }

                    let gid = GlobalProcedureIndex {
                        module: module_idx,
                        index: ProcedureIndex::new(proc_idx),
                    };

                    self.compile_subgraph(gid, false, &mut mast_forest_builder)?;

                    exports.push(FullyQualifiedProcedureName::new(
                        module.path().clone(),
                        procedure.name().clone(),
                    ));
                }
            }

            exports
        };

        Ok(CompiledLibrary::new(mast_forest_builder.build(), exports)?)
>>>>>>> b8a767f3
    }

    /// Compiles the provided module into a [`Program`]. The resulting program can be executed on
    /// Miden VM.
    ///
    /// # Errors
    ///
    /// Returns an error if parsing or compilation of the specified program fails, or if the source
    /// doesn't have an entrypoint.
    pub fn assemble_program(self, source: impl Compile) -> Result<Program, Report> {
        let opts = CompileOptions {
            warnings_as_errors: self.warnings_as_errors,
            ..CompileOptions::default()
        };

        self.assemble_with_options(source, opts)
    }

    /// Compiles the provided module into a [Program] using the provided options.
    ///
    /// The resulting program can be executed on Miden VM.
    ///
    /// # Errors
    ///
    /// Returns an error if parsing or compilation of the specified program fails, or the options
    /// are invalid.
    fn assemble_with_options(
        mut self,
        source: impl Compile,
        options: CompileOptions,
    ) -> Result<Program, Report> {
        if options.kind != ModuleKind::Executable {
            return Err(Report::msg(
                "invalid compile options: assemble_with_opts_in_context requires that the kind be 'executable'",
            ));
        }

        let mast_forest_builder = MastForestBuilder::default();

        let program = source.compile_with_options(CompileOptions {
            // Override the module name so that we always compile the executable
            // module as #exe
            path: Some(LibraryPath::from(LibraryNamespace::Exec)),
            ..options
        })?;
        assert!(program.is_executable());

        // Recompute graph with executable module, and start compiling
        let module_index = self.module_graph.add_ast_module(program)?;
        self.module_graph.recompute()?;

        // Find the executable entrypoint
        let entrypoint = self.module_graph[module_index]
            .unwrap_ast()
            .index_of(|p| p.is_main())
            .map(|index| GlobalProcedureIndex {
                module: module_index,
                index,
            })
            .ok_or(SemanticAnalysisError::MissingEntrypoint)?;

        self.compile_program(entrypoint, mast_forest_builder)
    }

    /// Compile the provided [Module] into a [Program].
    ///
    /// Ensures that the [`MastForest`] entrypoint is set to the entrypoint of the program.
    ///
    /// Returns an error if the provided Miden Assembly is invalid.
    fn compile_program(
        mut self,
        entrypoint: GlobalProcedureIndex,
        mut mast_forest_builder: MastForestBuilder,
    ) -> Result<Program, Report> {
        // Raise an error if we are called with an invalid entrypoint
        assert!(self.module_graph.get_procedure_unsafe(entrypoint).name().is_main());

        // Compile the module graph rooted at the entrypoint
        let entry_procedure = self.compile_subgraph(entrypoint, true, &mut mast_forest_builder)?;

        Ok(Program::with_kernel(
            mast_forest_builder.build(),
            entry_procedure.body_node_id(),
            self.module_graph.kernel().clone(),
        ))
    }

    /// Compile all of the uncompiled procedures in the module graph, placing them
    /// in the procedure cache once compiled.
    ///
    /// Returns an error if any of the provided Miden Assembly is invalid.
    fn assemble_graph(
        &mut self,
        mast_forest_builder: &mut MastForestBuilder,
    ) -> Result<(), Report> {
        let mut worklist = self.module_graph.topological_sort().to_vec();
        assert!(!worklist.is_empty());
        self.process_graph_worklist(&mut worklist, None, mast_forest_builder)
            .map(|_| ())
    }

    /// Compile the uncompiled procedure in the module graph which are members of the subgraph
    /// rooted at `root`, placing them in the MAST forest builder once compiled.
    ///
    /// Returns an error if any of the provided Miden Assembly is invalid.
    fn compile_subgraph(
        &mut self,
        root: GlobalProcedureIndex,
        is_entrypoint: bool,
        mast_forest_builder: &mut MastForestBuilder,
    ) -> Result<Arc<Procedure>, Report> {
        let mut worklist = self.module_graph.topological_sort_from_root(root).map_err(|cycle| {
            let iter = cycle.into_node_ids();
            let mut nodes = Vec::with_capacity(iter.len());
            for node in iter {
                let module = self.module_graph[node.module].path();
                let proc = self.module_graph.get_procedure_unsafe(node);
                nodes.push(format!("{}::{}", module, proc.name()));
            }
            AssemblyError::Cycle { nodes }
        })?;

        assert!(!worklist.is_empty());

        let compiled = if is_entrypoint {
            self.process_graph_worklist(&mut worklist, Some(root), mast_forest_builder)?
        } else {
            let _ = self.process_graph_worklist(&mut worklist, None, mast_forest_builder)?;
            mast_forest_builder.get_procedure(root)
        };

        Ok(compiled.expect("compilation succeeded but root not found in cache"))
    }

    fn process_graph_worklist(
        &mut self,
        worklist: &mut Vec<GlobalProcedureIndex>,
        entrypoint: Option<GlobalProcedureIndex>,
        mast_forest_builder: &mut MastForestBuilder,
    ) -> Result<Option<Arc<Procedure>>, Report> {
        // Process the topological ordering in reverse order (bottom-up), so that
        // each procedure is compiled with all of its dependencies fully compiled
        let mut compiled_entrypoint = None;
        while let Some(procedure_gid) = worklist.pop() {
            // If we have already compiled this procedure, do not recompile
            if let Some(proc) = mast_forest_builder.get_procedure(procedure_gid) {
                self.module_graph.register_mast_root(procedure_gid, proc.mast_root())?;
                continue;
            }
            let is_entry = entrypoint == Some(procedure_gid);

            // Fetch procedure metadata from the graph
            let module = &self.module_graph[procedure_gid.module].unwrap_ast();
            let ast = &module[procedure_gid.index];
            let num_locals = ast.num_locals();
            let name = FullyQualifiedProcedureName {
                span: ast.span(),
                module: module.path().clone(),
                name: ast.name().clone(),
            };
            let pctx = ProcedureContext::new(procedure_gid, name, ast.visibility())
                .with_num_locals(num_locals as u16)
                .with_span(ast.span())
                .with_source_file(ast.source_file());

            // Compile this procedure
            let procedure = self.compile_procedure(pctx, mast_forest_builder)?;

            // Cache the compiled procedure, unless it's the program entrypoint
            if is_entry {
                mast_forest_builder.make_root(procedure.body_node_id());
                compiled_entrypoint = Some(Arc::from(procedure));
            } else {
                // Make the MAST root available to all dependents
                self.module_graph.register_mast_root(procedure_gid, procedure.mast_root())?;
                mast_forest_builder.insert_procedure(procedure_gid, procedure)?;
            }
        }

        Ok(compiled_entrypoint)
    }

    /// Compiles a single Miden Assembly procedure to its MAST representation.
    fn compile_procedure(
        &self,
        mut proc_ctx: ProcedureContext,
        mast_forest_builder: &mut MastForestBuilder,
    ) -> Result<Procedure, Report> {
        // Make sure the current procedure context is available during codegen
        let gid = proc_ctx.id();
        let num_locals = proc_ctx.num_locals();

        let wrapper_proc = self.module_graph.get_procedure_unsafe(gid);
        let proc = wrapper_proc.unwrap_ast().unwrap_procedure();
        let proc_body_id = if num_locals > 0 {
            // for procedures with locals, we need to update fmp register before and after the
            // procedure body is executed. specifically:
            // - to allocate procedure locals we need to increment fmp by the number of locals
            // - to deallocate procedure locals we need to decrement it by the same amount
            let num_locals = Felt::from(num_locals);
            let wrapper = BodyWrapper {
                prologue: vec![Operation::Push(num_locals), Operation::FmpUpdate],
                epilogue: vec![Operation::Push(-num_locals), Operation::FmpUpdate],
            };
            self.compile_body(proc.iter(), &mut proc_ctx, Some(wrapper), mast_forest_builder)?
        } else {
            self.compile_body(proc.iter(), &mut proc_ctx, None, mast_forest_builder)?
        };

        let proc_body_node = mast_forest_builder
            .get_mast_node(proc_body_id)
            .expect("no MAST node for compiled procedure");
        Ok(proc_ctx.into_procedure(proc_body_node.digest(), proc_body_id))
    }

    fn compile_body<'a, I>(
        &self,
        body: I,
        proc_ctx: &mut ProcedureContext,
        wrapper: Option<BodyWrapper>,
        mast_forest_builder: &mut MastForestBuilder,
    ) -> Result<MastNodeId, Report>
    where
        I: Iterator<Item = &'a ast::Op>,
    {
        use ast::Op;

        let mut mast_node_ids: Vec<MastNodeId> = Vec::new();
        let mut basic_block_builder = BasicBlockBuilder::new(wrapper);

        for op in body {
            match op {
                Op::Inst(inst) => {
                    if let Some(mast_node_id) = self.compile_instruction(
                        inst,
                        &mut basic_block_builder,
                        proc_ctx,
                        mast_forest_builder,
                    )? {
                        if let Some(basic_block_id) =
                            basic_block_builder.make_basic_block(mast_forest_builder)?
                        {
                            mast_node_ids.push(basic_block_id);
                        }

                        mast_node_ids.push(mast_node_id);
                    }
                }

                Op::If {
                    then_blk, else_blk, ..
                } => {
                    if let Some(basic_block_id) =
                        basic_block_builder.make_basic_block(mast_forest_builder)?
                    {
                        mast_node_ids.push(basic_block_id);
                    }

                    let then_blk =
                        self.compile_body(then_blk.iter(), proc_ctx, None, mast_forest_builder)?;
                    let else_blk =
                        self.compile_body(else_blk.iter(), proc_ctx, None, mast_forest_builder)?;

                    let split_node_id = mast_forest_builder.ensure_split(then_blk, else_blk)?;
                    mast_node_ids.push(split_node_id);
                }

                Op::Repeat { count, body, .. } => {
                    if let Some(basic_block_id) =
                        basic_block_builder.make_basic_block(mast_forest_builder)?
                    {
                        mast_node_ids.push(basic_block_id);
                    }

                    let repeat_node_id =
                        self.compile_body(body.iter(), proc_ctx, None, mast_forest_builder)?;

                    for _ in 0..*count {
                        mast_node_ids.push(repeat_node_id);
                    }
                }

                Op::While { body, .. } => {
                    if let Some(basic_block_id) =
                        basic_block_builder.make_basic_block(mast_forest_builder)?
                    {
                        mast_node_ids.push(basic_block_id);
                    }

                    let loop_body_node_id =
                        self.compile_body(body.iter(), proc_ctx, None, mast_forest_builder)?;

                    let loop_node_id = mast_forest_builder.ensure_loop(loop_body_node_id)?;
                    mast_node_ids.push(loop_node_id);
                }
            }
        }

        if let Some(basic_block_id) =
            basic_block_builder.try_into_basic_block(mast_forest_builder)?
        {
            mast_node_ids.push(basic_block_id);
        }

        Ok(if mast_node_ids.is_empty() {
            mast_forest_builder.ensure_block(vec![Operation::Noop], None)?
        } else {
            combine_mast_node_ids(mast_node_ids, mast_forest_builder)?
        })
    }

    pub(super) fn resolve_target(
        &self,
        kind: InvokeKind,
        target: &InvocationTarget,
        proc_ctx: &ProcedureContext,
        mast_forest_builder: &MastForestBuilder,
    ) -> Result<RpoDigest, AssemblyError> {
        let caller = CallerInfo {
            span: target.span(),
            source_file: proc_ctx.source_file(),
            module: proc_ctx.id().module,
            kind,
        };
        let resolved = self.module_graph.resolve_target(&caller, target)?;
        match resolved {
            ResolvedTarget::Phantom(digest) => Ok(digest),
            ResolvedTarget::Exact { gid } | ResolvedTarget::Resolved { gid, .. } => {
                Ok(mast_forest_builder
                    .get_procedure(gid)
                    .map(|p| p.mast_root())
                    .expect("expected callee to have been compiled already"))
            }
        }
    }
}

// HELPERS
// ================================================================================================

/// Contains a set of operations which need to be executed before and after a sequence of AST
/// nodes (i.e., code body).
struct BodyWrapper {
    prologue: Vec<Operation>,
    epilogue: Vec<Operation>,
}

fn combine_mast_node_ids(
    mut mast_node_ids: Vec<MastNodeId>,
    mast_forest_builder: &mut MastForestBuilder,
) -> Result<MastNodeId, AssemblyError> {
    debug_assert!(!mast_node_ids.is_empty(), "cannot combine empty MAST node id list");

    // build a binary tree of blocks joining them using JOIN blocks
    while mast_node_ids.len() > 1 {
        let last_mast_node_id = if mast_node_ids.len() % 2 == 0 {
            None
        } else {
            mast_node_ids.pop()
        };

        let mut source_mast_node_ids = Vec::new();
        core::mem::swap(&mut mast_node_ids, &mut source_mast_node_ids);

        let mut source_mast_node_iter = source_mast_node_ids.drain(0..);
        while let (Some(left), Some(right)) =
            (source_mast_node_iter.next(), source_mast_node_iter.next())
        {
            let join_mast_node_id = mast_forest_builder.ensure_join(left, right)?;

            mast_node_ids.push(join_mast_node_id);
        }
        if let Some(mast_node_id) = last_mast_node_id {
            mast_node_ids.push(mast_node_id);
        }
    }

    Ok(mast_node_ids.remove(0))
}<|MERGE_RESOLUTION|>--- conflicted
+++ resolved
@@ -1,27 +1,16 @@
 use crate::{
     ast::{
-<<<<<<< HEAD
-        self, AliasTarget, Export, FullyQualifiedProcedureName, Instruction, InvocationTarget,
-        InvokeKind, Module, ModuleKind, ProcedureIndex,
-    },
-    compiled_library::{
-        CompiledFullyQualifiedProcedureName, CompiledLibrary, CompiledLibraryMetadata,
-        ProcedureInfo,
-=======
-        self, FullyQualifiedProcedureName, Instruction, InvocationTarget, InvokeKind, ModuleKind,
-        ProcedureIndex,
->>>>>>> b8a767f3
+        self, FullyQualifiedProcedureName, InvocationTarget, InvokeKind, ModuleKind, ProcedureIndex,
     },
     diagnostics::Report,
     library::CompiledLibrary,
     sema::SemanticAnalysisError,
-    AssemblyError, Compile, CompileOptions, Felt, Library, LibraryNamespace, LibraryPath,
-    RpoDigest, Spanned, ONE, ZERO,
+    AssemblyError, Compile, CompileOptions, Library, LibraryNamespace, LibraryPath, RpoDigest,
+    Spanned,
 };
 use alloc::{sync::Arc, vec::Vec};
 use mast_forest_builder::MastForestBuilder;
-use miette::miette;
-use vm_core::{mast::MastNodeId, Decorator, DecoratorList, Kernel, Operation, Program};
+use vm_core::{mast::MastNodeId, Decorator, DecoratorList, Felt, Kernel, Operation, Program};
 
 mod basic_block_builder;
 mod id;
@@ -265,30 +254,6 @@
 /// Compilation/Assembly
 impl Assembler {
     /// Assembles a set of modules into a library.
-<<<<<<< HEAD
-    ///
-    /// The returned library can be added to the assembler assembling a program that depends on the
-    /// library using [`Self::add_compiled_library`].
-    pub fn assemble_library(
-        mut self,
-        modules: impl Iterator<Item = impl Compile>,
-        metadata: CompiledLibraryMetadata, // name, version etc.
-    ) -> Result<CompiledLibrary, Report> {
-        let module_ids: Vec<ModuleIndex> = modules
-            .map(|module| {
-                let module = module.compile_with_options(CompileOptions::for_library())?;
-
-                if module.path().namespace() != &metadata.name {
-                    return Err(miette!(
-                        "library namespace is {}, but module {} has namespace {}",
-                        metadata.name,
-                        module.name(),
-                        module.path().namespace()
-                    ));
-                }
-
-                Ok(self.module_graph.add_ast_module(module)?)
-=======
     pub fn assemble_library(
         mut self,
         modules: impl Iterator<Item = impl Compile>,
@@ -297,139 +262,18 @@
             .map(|module| {
                 let module = module.compile_with_options(CompileOptions::for_library())?;
 
-                Ok(self.module_graph.add_module(module)?)
->>>>>>> b8a767f3
+                Ok(self.module_graph.add_ast_module(module)?)
             })
             .collect::<Result<_, Report>>()?;
         self.module_graph.recompute()?;
 
         let mut mast_forest_builder = MastForestBuilder::default();
 
-<<<<<<< HEAD
-        self.assemble_graph(&mut mast_forest_builder)?;
-
         let exports = {
             let mut exports = Vec::new();
-            for module_id in module_ids {
-                let module = self.module_graph.get_module(module_id).unwrap();
-                let module_path = module.path();
-
-                let exports_in_module: Vec<CompiledFullyQualifiedProcedureName> =
-                    self.get_module_exports(module_id, &mast_forest_builder).map(|procedures| {
-                        procedures
-                            .into_iter()
-                            .map(|proc| {
-                                CompiledFullyQualifiedProcedureName::new(
-                                    module_path.clone(),
-                                    proc.name,
-                                )
-                            })
-                            .collect()
-                    })?;
-
-                exports.extend(exports_in_module);
-            }
-
-            exports
-        };
-
-        Ok(CompiledLibrary::new(mast_forest_builder.build(), exports, metadata)?)
-    }
-
-    /// Get the set of exported procedure infos of the given module.
-    ///
-    /// Returns an error if the provided Miden Assembly is invalid.
-    fn get_module_exports(
-        &mut self,
-        module_index: ModuleIndex,
-        mast_forest_builder: &MastForestBuilder,
-    ) -> Result<Vec<ProcedureInfo>, Report> {
-        assert!(self.module_graph.contains_module(module_index), "invalid module index");
-
-        let exports: Vec<ProcedureInfo> = match &self.module_graph[module_index] {
-            module_graph::WrappedModule::Ast(module) => {
-                self.get_module_exports_ast(module_index, module, mast_forest_builder)?
-            }
-            module_graph::WrappedModule::Info(module) => {
-                module.procedure_infos().map(|(_idx, proc)| proc).cloned().collect()
-            }
-        };
-
-        Ok(exports)
-    }
-
-    /// Helper function for [`Self::get_module_exports`], specifically for when the inner
-    /// [`module_graph::WrappedModule`] is in `Ast` representation.
-    fn get_module_exports_ast(
-        &self,
-        module_index: ModuleIndex,
-        module: &Arc<Module>,
-        mast_forest_builder: &MastForestBuilder,
-    ) -> Result<Vec<ProcedureInfo>, Report> {
-        let mut exports = Vec::new();
-        for (index, procedure) in module.procedures().enumerate() {
-            // Only add exports; locals will be added if they are in the call graph rooted
-            // at those procedures
-            if !procedure.visibility().is_exported() {
-                continue;
-            }
-            let gid = match procedure {
-                        Export::Procedure(_) => GlobalProcedureIndex {
-                            module: module_index,
-                            index: ProcedureIndex::new(index),
-                        },
-                        Export::Alias(ref alias) => {
-                            match alias.target() {
-                                AliasTarget::MastRoot(digest) => {
-                                    self.module_graph.get_procedure_index_by_digest(digest)
-                                        .unwrap_or_else(|| {
-                                            panic!(
-                                                "compilation apparently succeeded, but did not find a \
-                                                        entry in the procedure cache for alias '{}', i.e. '{}'",
-                                                alias.name(),
-                                                digest
-                                            );
-                                        })
-                                }
-                                AliasTarget::Path(ref name)=> {
-                                    self.module_graph.find(alias.source_file(), name)?
-                                }
-                            }
-                        }
-                    };
-            let proc = mast_forest_builder.get_procedure(gid).unwrap_or_else(|| match procedure {
-                Export::Procedure(ref proc) => {
-                    panic!(
-                        "compilation apparently succeeded, but did not find a \
-                                entry in the procedure cache for '{}'",
-                        proc.name()
-                    )
-                }
-                Export::Alias(ref alias) => {
-                    panic!(
-                        "compilation apparently succeeded, but did not find a \
-                                entry in the procedure cache for alias '{}', i.e. '{}'",
-                        alias.name(),
-                        alias.target()
-                    );
-                }
-            });
-
-            let compiled_proc = ProcedureInfo {
-                name: proc.name().clone(),
-                digest: mast_forest_builder[proc.body_node_id()].digest(),
-            };
-
-            exports.push(compiled_proc);
-        }
-
-        Ok(exports)
-=======
-        let exports = {
-            let mut exports = Vec::new();
 
             for module_idx in module_indices {
-                let module = self.module_graph.get_module(module_idx).unwrap();
+                let module = self.module_graph[module_idx].unwrap_ast().clone();
 
                 for (proc_idx, procedure) in module.procedures().enumerate() {
                     // Only add exports; locals will be added if they are in the call graph rooted
@@ -456,7 +300,6 @@
         };
 
         Ok(CompiledLibrary::new(mast_forest_builder.build(), exports)?)
->>>>>>> b8a767f3
     }
 
     /// Compiles the provided module into a [`Program`]. The resulting program can be executed on
@@ -542,20 +385,6 @@
             entry_procedure.body_node_id(),
             self.module_graph.kernel().clone(),
         ))
-    }
-
-    /// Compile all of the uncompiled procedures in the module graph, placing them
-    /// in the procedure cache once compiled.
-    ///
-    /// Returns an error if any of the provided Miden Assembly is invalid.
-    fn assemble_graph(
-        &mut self,
-        mast_forest_builder: &mut MastForestBuilder,
-    ) -> Result<(), Report> {
-        let mut worklist = self.module_graph.topological_sort().to_vec();
-        assert!(!worklist.is_empty());
-        self.process_graph_worklist(&mut worklist, None, mast_forest_builder)
-            .map(|_| ())
     }
 
     /// Compile the uncompiled procedure in the module graph which are members of the subgraph
