--- conflicted
+++ resolved
@@ -26,14 +26,14 @@
 /// and combining the results using AND operation (total of 23 VM cycles)
 pub fn u32testw(span: &mut SpanBuilder) -> Result<Option<CodeBlock>, AssemblyError> {
     #[rustfmt::skip]
-    let ops = [
-         // Test the fourth element
+        let ops = [
+        // Test the fourth element
         Dup3, U32split, Swap, Drop, Eqz,
 
         // Test the third element
         Dup3, U32split, Swap, Drop, Eqz, And,
 
-         // Test the second element
+        // Test the second element
         Dup2, U32split, Swap, Drop, Eqz, And,
 
         // Test the first element
@@ -51,7 +51,7 @@
     err_code: Felt,
 ) -> Result<Option<CodeBlock>, AssemblyError> {
     #[rustfmt::skip]
-    let ops = [
+        let ops = [
         // Test the first and the second elements
         U32assert2(err_code),
 
@@ -163,11 +163,6 @@
 ///    - 2 cycles if b is not 1
 pub fn u32divmod(
     span: &mut SpanBuilder,
-<<<<<<< HEAD
-    imm: Option<u32>,
-) -> Result<Option<CodeBlock>, AssemblyError> {
-    handle_division(span, imm)
-=======
     imm: Option<u32>,
 ) -> Result<Option<CodeBlock>, AssemblyError> {
     handle_division(span, imm)
@@ -218,7 +213,6 @@
     }
 
     span.add_op(U32div)
->>>>>>> 3a957f7c
 }
 
 // BITWISE OPERATIONS
@@ -232,7 +226,7 @@
 /// This takes 5 VM cycles.
 pub fn u32not(span: &mut SpanBuilder) -> Result<Option<CodeBlock>, AssemblyError> {
     #[rustfmt::skip]
-    let ops = [
+        let ops = [
         // Perform the operation
         Push(Felt::from(u32::MAX)),
         U32assert2(ZERO),
@@ -334,7 +328,7 @@
 /// This operation takes 33 cycles.
 pub fn u32popcnt(span: &mut SpanBuilder) -> Result<Option<CodeBlock>, AssemblyError> {
     #[rustfmt::skip]
-    let ops = [
+        let ops = [
         // i = i - ((i >> 1) & 0x55555555);
         Dup0,
         Push(Felt::new(1 << 1)), U32div, Drop,
@@ -364,50 +358,6 @@
     span.add_ops(ops)
 }
 
-<<<<<<< HEAD
-/// Handles U32ADD, U32SUB, and U32MUL operations in wrapping, and overflowing modes, including
-/// handling of immediate parameters.
-///
-/// Specifically handles these specific inputs per the spec.
-/// - Wrapping: does not check if the inputs are u32 values; overflow or underflow bits are
-///   discarded.
-/// - Overflowing: does not check if the inputs are u32 values; overflow or underflow bits are
-///   pushed onto the stack.
-fn handle_arithmetic_operation(
-    span: &mut SpanBuilder,
-    op: Operation,
-    op_mode: U32OpMode,
-    imm: Option<u32>,
-) -> Result<Option<CodeBlock>, AssemblyError> {
-    if let Some(imm) = imm {
-        push_u32_value(span, imm);
-    }
-
-    span.push_op(op);
-
-    // in the wrapping mode, drop high 32 bits
-    if matches!(op_mode, U32OpMode::Wrapping) {
-        span.add_op(Drop)
-    } else {
-        Ok(None)
-    }
-}
-
-/// Handles common parts of u32div, u32mod, and u32divmod operations, including handling of
-/// immediate parameters.
-fn handle_division(
-    span: &mut SpanBuilder,
-    imm: Option<u32>,
-) -> Result<Option<CodeBlock>, AssemblyError> {
-    if let Some(imm) = imm {
-        if imm == 0 {
-            return Err(AssemblyError::division_by_zero());
-        }
-        push_u32_value(span, imm);
-    }
-
-    span.add_op(U32div)
-=======
 /// Translates `u32clz` assembly instruction to VM operations. `u32clz` counts the number of
 /// leading zeros of the value using non-deterministic technique (i.e. it takes help of advice
 /// provider).
@@ -454,7 +404,6 @@
     span.push_op(AdvPop); // [cto, n, ...]
 
     calculate_cto(span)
->>>>>>> 3a957f7c
 }
 
 // BITWISE OPERATIONS - HELPERS
@@ -521,37 +470,35 @@
 fn calculate_clz(span: &mut SpanBuilder) -> Result<Option<CodeBlock>, AssemblyError> {
     // [clz, n, ...]
     #[rustfmt::skip]
-    let ops_group_1 = [
+        let ops_group_1 = [
         Swap, Push(32u8.into()), Dup2, Neg, Add // [32 - clz, n, clz, ...]
     ];
     span.push_ops(ops_group_1);
 
-<<<<<<< HEAD
-=======
     append_pow2_op(span); // [pow2(32 - clz), n, clz, ...]
 
     #[rustfmt::skip]
-    let ops_group_2 = [
+        let ops_group_2 = [
         Push(Felt::new(u32::MAX as u64 + 1)), // [2^32, pow2(32 - clz), n, clz, ...]
 
-        Dup1, Neg, Add, // [2^32 - pow2(32 - clz), pow2(32 - clz), n, clz, ...] 
-                        // `2^32 - pow2(32 - clz)` is equal to `clz` leading ones and `32 - clz` 
-                        // zeros:
-                        // 1111111111...1110000...0
-                        // └─ `clz` ones ─┘
-
-        Swap, Push(2u8.into()), U32div, Drop, // [pow2(32 - clz) / 2, 2^32 - pow2(32 - clz), n, clz, ...] 
-                                              // pow2(32 - clz) / 2 is equal to `clz` leading 
-                                              // zeros, `1` one and all other zeros.
-
-        Swap, Dup1, Add, // [bit_mask, pow2(32 - clz) / 2, n, clz, ...] 
-                         // 1111111111...111000...0 <-- bitmask
-                         // └─  clz ones ─┘│
-                         //                └─ additional one
-
-        MovUp2, U32and, // [m, pow2(32 - clz) / 2, clz] 
-                        // If calcualtion of `clz` is correct, m should be equal to 
-                        // pow2(32 - clz) / 2
+        Dup1, Neg, Add, // [2^32 - pow2(32 - clz), pow2(32 - clz), n, clz, ...]
+        // `2^32 - pow2(32 - clz)` is equal to `clz` leading ones and `32 - clz`
+        // zeros:
+        // 1111111111...1110000...0
+        // └─ `clz` ones ─┘
+
+        Swap, Push(2u8.into()), U32div, Drop, // [pow2(32 - clz) / 2, 2^32 - pow2(32 - clz), n, clz, ...]
+        // pow2(32 - clz) / 2 is equal to `clz` leading
+        // zeros, `1` one and all other zeros.
+
+        Swap, Dup1, Add, // [bit_mask, pow2(32 - clz) / 2, n, clz, ...]
+        // 1111111111...111000...0 <-- bitmask
+        // └─  clz ones ─┘│
+        //                └─ additional one
+
+        MovUp2, U32and, // [m, pow2(32 - clz) / 2, clz]
+        // If calcualtion of `clz` is correct, m should be equal to
+        // pow2(32 - clz) / 2
 
         Eq, Assert(0) // [clz, ...]
     ];
@@ -598,7 +545,7 @@
 fn calculate_clo(span: &mut SpanBuilder) -> Result<Option<CodeBlock>, AssemblyError> {
     // [clo, n, ...]
     #[rustfmt::skip]
-    let ops_group_1 = [
+        let ops_group_1 = [
         Swap, Push(32u8.into()), Dup2, Neg, Add // [32 - clo, n, clo, ...]
     ];
     span.push_ops(ops_group_1);
@@ -606,27 +553,27 @@
     append_pow2_op(span); // [pow2(32 - clo), n, clo, ...]
 
     #[rustfmt::skip]
-    let ops_group_2 = [
+        let ops_group_2 = [
         Push(Felt::new(u32::MAX as u64 + 1)), // [2^32, pow2(32 - clo), n, clo, ...]
 
-        Dup1, Neg, Add, // [2^32 - pow2(32 - clo), pow2(32 - clo), n, clo, ...] 
-                        // `2^32 - pow2(32 - clo)` is equal to `clo` leading ones and `32 - clo` 
-                        // zeros:
-                        // 11111111...1110000...0
-                        // └─ clo ones ─┘
-
-        Swap, Push(2u8.into()), U32div, Drop, // [pow2(32 - clo) / 2, 2^32 - pow2(32 - clo), n, clo, ...] 
-                                              // pow2(32 - clo) / 2 is equal to `clo` leading 
-                                              // zeros, `1` one and all other zeros.
-
-        Dup1, Add, // [bit_mask, 2^32 - pow2(32 - clo), n, clo, ...] 
-                   // 111111111...111000...0 <-- bitmask
-                   // └─ clo ones ─┘│
-                   //               └─ additional one
-
-        MovUp2, U32and, // [m, 2^32 - pow2(32 - clo), clo] 
-                        // If calcualtion of `clo` is correct, m should be equal to 
-                        // 2^32 - pow2(32 - clo)
+        Dup1, Neg, Add, // [2^32 - pow2(32 - clo), pow2(32 - clo), n, clo, ...]
+        // `2^32 - pow2(32 - clo)` is equal to `clo` leading ones and `32 - clo`
+        // zeros:
+        // 11111111...1110000...0
+        // └─ clo ones ─┘
+
+        Swap, Push(2u8.into()), U32div, Drop, // [pow2(32 - clo) / 2, 2^32 - pow2(32 - clo), n, clo, ...]
+        // pow2(32 - clo) / 2 is equal to `clo` leading
+        // zeros, `1` one and all other zeros.
+
+        Dup1, Add, // [bit_mask, 2^32 - pow2(32 - clo), n, clo, ...]
+        // 111111111...111000...0 <-- bitmask
+        // └─ clo ones ─┘│
+        //               └─ additional one
+
+        MovUp2, U32and, // [m, 2^32 - pow2(32 - clo), clo]
+        // If calcualtion of `clo` is correct, m should be equal to
+        // 2^32 - pow2(32 - clo)
 
         Eq, Assert(0) // [clo, ...]
     ];
@@ -673,7 +620,7 @@
 fn calculate_ctz(span: &mut SpanBuilder) -> Result<Option<CodeBlock>, AssemblyError> {
     // [ctz, n, ...]
     #[rustfmt::skip]
-    let ops_group_1 = [
+        let ops_group_1 = [
         Swap, Dup1, // [ctz, n, ctz, ...]
     ];
     span.push_ops(ops_group_1);
@@ -681,26 +628,26 @@
     append_pow2_op(span); // [pow2(ctz), n, ctz, ...]
 
     #[rustfmt::skip]
-    let ops_group_2 = [
+        let ops_group_2 = [
         Dup0, // [pow2(ctz), pow2(ctz), n, ctz, ...]
-              // pow2(ctz) is equal to all zeros with only one on the `ctz`'th trailing position
+        // pow2(ctz) is equal to all zeros with only one on the `ctz`'th trailing position
 
         Pad, Incr, Neg, Add, // [pow2(ctz) - 1, pow2(ctz), n, ctz, ...]
 
         Swap, U32split, Drop, // [pow2(ctz), pow2(ctz) - 1, n, ctz, ...]
-                              // We need to drop the high bits of `pow2(ctz)` because if `ctz` 
-                              // equals 32 `pow2(ctz)` will exceed the u32. Also in that case there
-                              // is no need to check the dividing one, since it is absent (value is
-                              // all 0's). 
+        // We need to drop the high bits of `pow2(ctz)` because if `ctz`
+        // equals 32 `pow2(ctz)` will exceed the u32. Also in that case there
+        // is no need to check the dividing one, since it is absent (value is
+        // all 0's).
 
         Dup0, MovUp2, Add, // [bit_mask, pow2(ctz), n, ctz]
-                           // 00..001111111111...11 <-- bitmask
-                           //       │└─ ctz ones ─┘
-                           //       └─ additional one
-                           
+        // 00..001111111111...11 <-- bitmask
+        //       │└─ ctz ones ─┘
+        //       └─ additional one
+
         MovUp2, U32and, // [m, pow2(ctz), ctz]
-                        // If calcualtion of `ctz` is correct, m should be equal to 
-                        // pow2(ctz)
+        // If calcualtion of `ctz` is correct, m should be equal to
+        // pow2(ctz)
 
         Eq, Assert(0), // [ctz, ...]
     ];
@@ -747,7 +694,7 @@
 fn calculate_cto(span: &mut SpanBuilder) -> Result<Option<CodeBlock>, AssemblyError> {
     // [cto, n, ...]
     #[rustfmt::skip]
-    let ops_group_1 = [
+        let ops_group_1 = [
         Swap, Dup1, // [cto, n, cto, ...]
     ];
     span.push_ops(ops_group_1);
@@ -755,26 +702,26 @@
     append_pow2_op(span); // [pow2(cto), n, cto, ...]
 
     #[rustfmt::skip]
-    let ops_group_2 = [
+        let ops_group_2 = [
         Dup0, // [pow2(cto), pow2(cto), n, cto, ...]
-              // pow2(cto) is equal to all zeros with only one on the `cto`'th trailing position
+        // pow2(cto) is equal to all zeros with only one on the `cto`'th trailing position
 
         Pad, Incr, Neg, Add, // [pow2(cto) - 1, pow2(cto), n, cto, ...]
 
         Swap, U32split, Drop, // [pow2(cto), pow2(cto) - 1, n, cto, ...]
-                              // We need to drop the high bits of `pow2(cto)` because if `cto` 
-                              // equals 32 `pow2(cto)` will exceed the u32. Also in that case there
-                              // is no need to check the dividing zero, since it is absent (value 
-                              // is all 1's). 
+        // We need to drop the high bits of `pow2(cto)` because if `cto`
+        // equals 32 `pow2(cto)` will exceed the u32. Also in that case there
+        // is no need to check the dividing zero, since it is absent (value
+        // is all 1's).
 
         Dup1, Add, // [bit_mask, pow2(cto) - 1, n, cto]
-                   // 00..001111111111...11 <-- bitmask
-                   //       │└─ cto ones ─┘
-                   //       └─ additional one
-                           
+        // 00..001111111111...11 <-- bitmask
+        //       │└─ cto ones ─┘
+        //       └─ additional one
+
         MovUp2, U32and, // [m, pow2(cto) - 1, cto]
-                        // If calcualtion of `cto` is correct, m should be equal to 
-                        // pow2(cto) - 1
+        // If calcualtion of `cto` is correct, m should be equal to
+        // pow2(cto) - 1
 
         Eq, Assert(0), // [cto, ...]
     ];
@@ -785,7 +732,6 @@
 // COMPARISON OPERATIONS
 // ================================================================================================
 
->>>>>>> 3a957f7c
 /// Translates u32lt assembly instructions to VM operations.
 ///
 /// This operation takes 3 cycles.
